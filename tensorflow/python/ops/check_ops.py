# Copyright 2016 The TensorFlow Authors. All Rights Reserved.
#
# Licensed under the Apache License, Version 2.0 (the "License");
# you may not use this file except in compliance with the License.
# You may obtain a copy of the License at
#
#     http://www.apache.org/licenses/LICENSE-2.0
#
# Unless required by applicable law or agreed to in writing, software
# distributed under the License is distributed on an "AS IS" BASIS,
# WITHOUT WARRANTIES OR CONDITIONS OF ANY KIND, either express or implied.
# See the License for the specific language governing permissions and
# limitations under the License.
# ==============================================================================
# pylint: disable=g-short-docstring-punctuation
"""Asserts and Boolean Checks."""

from __future__ import absolute_import
from __future__ import division
from __future__ import print_function

import collections
import numpy as np

from tensorflow.python.eager import context
from tensorflow.python.framework import dtypes
from tensorflow.python.framework import errors
from tensorflow.python.framework import ops
from tensorflow.python.framework import sparse_tensor
from tensorflow.python.framework import tensor_shape
from tensorflow.python.framework import tensor_util
from tensorflow.python.ops import array_ops
from tensorflow.python.ops import control_flow_ops
from tensorflow.python.ops import math_ops
from tensorflow.python.util import compat
from tensorflow.python.util import deprecation
from tensorflow.python.util.tf_export import tf_export

NUMERIC_TYPES = frozenset(
    [dtypes.float32, dtypes.float64, dtypes.int8, dtypes.int16, dtypes.int32,
     dtypes.int64, dtypes.uint8, dtypes.qint8, dtypes.qint32, dtypes.quint8,
     dtypes.complex64])

__all__ = [
    'assert_negative',
    'assert_positive',
    'assert_proper_iterable',
    'assert_non_negative',
    'assert_non_positive',
    'assert_equal',
    'assert_none_equal',
    'assert_near',
    'assert_integer',
    'assert_less',
    'assert_less_equal',
    'assert_greater',
    'assert_greater_equal',
    'assert_rank',
    'assert_rank_at_least',
    'assert_rank_in',
    'assert_same_float_dtype',
    'assert_scalar',
    'assert_type',
    'assert_shapes',
    'is_non_decreasing',
    'is_numeric_tensor',
    'is_strictly_increasing',
]


def _maybe_constant_value_string(t):
  if not isinstance(t, ops.Tensor):
    return str(t)
  const_t = tensor_util.constant_value(t)
  if const_t is not None:
    return str(const_t)
  return t


def _assert_static(condition, data):
  """Raises a InvalidArgumentError with as much information as possible."""
  if not condition:
    data_static = [_maybe_constant_value_string(x) for x in data]
    raise errors.InvalidArgumentError(node_def=None, op=None,
                                      message='\n'.join(data_static))


def _shape_and_dtype_str(tensor):
  """Returns a string containing tensor's shape and dtype."""
  return 'shape=%s dtype=%s' % (tensor.shape, tensor.dtype.name)

def _unary_assert_doc(sym, sym_name):
  """
  Common docstring for assert_* ops that evaluate a unary predicate over every
  element of a tensor.

  Args:
    sym: Mathematical symbol for the check performed on each element, i.e.
      "> 0"
    sym_name: English-language name for the op described by sym

  Returns:
    Decorator that adds the appropriate docstring to the function for symbol
    `sym`.
  """
  def _decorator(func):
    """
    Generated decorator that adds the appropriate docstring to the function for
    symbol `sym`.

    Args:
      func: Function for a TensorFlow op

    Returns:
      Version of `func` with documentation attached.
    """
    opname = func.__name__
    cap_sym_name = sym_name.capitalize()

    func.__doc__ = """
    Assert the condition `x {sym}` holds element-wise.

    When running in graph mode, you should add a dependency on this operation
    to ensure that it runs. Example of adding a dependency to an operation:

    ```python
    with tf.control_dependencies([tf.debugging.{opname}(x, y)]):
      output = tf.reduce_sum(x)
    ```

    {sym_name} means, for every element `x[i]` of `x`, we have `x[i] {sym}`.
    If `x` is empty this is trivially satisfied.

    Args:
      x:  Numeric `Tensor`.
      data:  The tensors to print out if the condition is False.  Defaults to
        error message and first few entries of `x`.
      summarize: Print this many entries of each tensor.
      message: A string to prefix to the default message.
      name: A name for this operation (optional).  Defaults to "{opname}".

    Returns:
      Op that raises `InvalidArgumentError` if `x {sym}` is False.
      @compatibility(eager)
        returns None
      @end_compatibility

    Raises:
      InvalidArgumentError: if the check can be performed immediately and
        `x {sym}` is False. The check can be performed immediately during 
        eager execution or if `x` is statically known.
    """.format(sym=sym, sym_name=cap_sym_name, opname=opname)
    return func

  return _decorator


def _binary_assert_doc(sym):
  """
  Common docstring for most of the v1 assert_* ops that compare two tensors
  element-wise.

  Args:
    sym: Binary operation symbol, i.e. "=="

  Returns:
    Decorator that adds the appropriate docstring to the function for
  symbol `sym`.
  """
  def _decorator(func):
    """
    Generated decorator that adds the appropriate docstring to the function for
    symbol `sym`.

    Args:
      func: Function for a TensorFlow op

    Returns:
      A version of `func` with documentation attached.
    """
    opname = func.__name__

    func.__doc__ = """
    Assert the condition `x {sym} y` holds element-wise.

    This condition holds if for every pair of (possibly broadcast) elements
    `x[i]`, `y[i]`, we have `x[i] {sym} y[i]`.
    If both `x` and `y` are empty, this is trivially satisfied.

    When running in graph mode, you should add a dependency on this operation
    to ensure that it runs. Example of adding a dependency to an operation:

    ```python
    with tf.control_dependencies([tf.compat.v1.{opname}(x, y)]):
      output = tf.reduce_sum(x)
    ```

    Args:
      x:  Numeric `Tensor`.
      y:  Numeric `Tensor`, same dtype as and broadcastable to `x`.
      data:  The tensors to print out if the condition is False.  Defaults to
        error message and first few entries of `x`, `y`.
      summarize: Print this many entries of each tensor.
      message: A string to prefix to the default message.
      name: A name for this operation (optional).  Defaults to "{opname}".

    Returns:
      Op that raises `InvalidArgumentError` if `x {sym} y` is False.
      @compatibility(eager)
        returns None
      @end_compatibility

    Raises:
      InvalidArgumentError: if the check can be performed immediately and
        `x {sym} y` is False. The check can be performed immediately during 
        eager execution or if `x` and `y` are statically known.
    """.format(sym=sym, opname=opname)
    return func

  return _decorator


def _make_assert_msg_data(sym, x, y, summarize, test_op):
  """
  Subroutine of _binary_assert that generates the components of the default
  error message when running in eager mode.

  Args:
    sym: Mathematical symbol for the test to apply to pairs of tensor
      elements, i.e. "=="
    x: First input to the assertion after applying `convert_to_tensor()`
    y: Second input to the assertion
    summarize: Value of the "summarize" parameter to the original assert_*
      call; tells how many elements of each tensor to print.
    test_op: TensorFlow op that returns a Boolean tensor with True in each
      position where the assertion is satisfied.

  Returns:
    List of tensors and scalars that, when stringified and concatenated,
    will produce the error message string.
  """
  # Prepare a message with first elements of x and y.
  data = []

  data.append('Condition x %s y did not hold.' % sym)

  if summarize > 0:
    if x.shape == y.shape and x.shape.as_list():
      # If the shapes of x and y are the same (and not scalars),
      # Get the values that actually differed and their indices.
      # If shapes are different this information is more confusing
      # than useful.
      mask = math_ops.logical_not(test_op)
      indices = array_ops.where(mask)
      indices_np = indices.numpy()
      x_vals = array_ops.boolean_mask(x, mask)
      y_vals = array_ops.boolean_mask(y, mask)
      num_vals = min(summarize, indices_np.shape[0])
      data.append('Indices of first %d different values:' % num_vals)
      data.append(indices_np[:num_vals])
      data.append('Corresponding x values:')
      data.append(x_vals.numpy().reshape((-1,))[:num_vals])
      data.append('Corresponding y values:')
      data.append(y_vals.numpy().reshape((-1,))[:num_vals])
    
    # reshape((-1,)) is the fastest way to get a flat array view.
    x_np = x.numpy().reshape((-1,))
    y_np = y.numpy().reshape((-1,))
    x_sum = min(x_np.size, summarize)
    y_sum = min(y_np.size, summarize)
    data.append('First %d elements of x:' % x_sum)
    data.append(x_np[:x_sum])
    data.append('First %d elements of y:' % y_sum)
    data.append(y_np[:y_sum])

  return data


def _pretty_print(data_item, summarize):
  """
  Format a data item for use in an error message in eager mode.
 
  Args:
    data_item: One of the items in the "data" argument to an assert_*
      function. Can be a Tensor or a scalar value.
    summarize: How many elements to retain of each tensor-valued entry 
      in data.

  Returns:
    An appropriate string representation of data_item
  """
  if isinstance(data_item, ops.Tensor):
    arr = data_item.numpy()
    if np.isscalar(arr):
      # Tensor.numpy() returns a scalar for zero-dimensional tensors
      return str(arr)
    else:
      flat = arr.reshape((-1,))
      lst = [str(x) for x in flat[:summarize]]
      if len(lst) < flat.size:
        lst.append("...")
      return str(lst)
  else:
    return str(data_item)


def _binary_assert(sym, opname, op_func, static_func,
                   x, y, data, summarize, message, name):
  """
  Generic binary elementwise assertion. Implements the behavior described
  in _binary_assert_doc() above.

  Args:
    sym: Mathematical symbol for the test to apply to pairs of tensor
      elements, i.e. "=="
    opname: Name of the assert op in the public API, i.e. "assert_equal"
    op_func: Function that, if passed the two Tensor inputs to the 
      assertion (x and y), will return the test to be passed to reduce_all()
      i.e. 
    static_func: Function that, if passed numpy ndarray versions of the two
      inputs to the assertion, will return a Boolean ndarray with containing 
      True in all positions where the assertion PASSES.
      i.e. lambda x,y: (x == y) for assert_equal()
    x:  Numeric `Tensor`.
    y:  Numeric `Tensor`, same dtype as and broadcastable to `x`.
    data:  The tensors to print out if the condition is False.  Defaults to
           error message and first few entries of `x`, `y`.
    summarize: Print this many entries of each tensor.
    message: A string to prefix to the default message.
    name: A name for this operation (optional).  Defaults to the value of
          `opname`.

  Returns:
    See docstring template in _binary_assert_doc().
  """
  with ops.name_scope(name, opname, [x, y, data]):
    x = ops.convert_to_tensor(x, name='x')
    y = ops.convert_to_tensor(y, name='y')

    if context.executing_eagerly():
      test_op = op_func(x, y)
      condition = math_ops.reduce_all(test_op)
      if condition:
        return

      # If we get here, the assertion has failed.
      # Default to printing 3 elements like control_flow_ops.Assert (used
      # by graph mode) does. Also treat negative values as "print
      # everything" for consistency with Tensor::SummarizeValue().
      if summarize is None:
        summarize = 3
      elif summarize < 0:
        summarize = 1e9 # Code below will find exact size of x and y.

      if data is None:
        data = _make_assert_msg_data(sym, x, y, summarize, test_op)

      if message is not None:
        data = [message] + list(data)

      raise errors.InvalidArgumentError(
          node_def=None, op=None, 
          message=('\n'.join([_pretty_print(d, summarize) for d in data])))

    else:   # not context.executing_eagerly()
      if data is None:
        data = [
            'Condition x %s y did not hold element-wise:' % sym,
            'x (%s) = ' % x.name, x,
            'y (%s) = ' % y.name, y
        ]
      if message is not None:
        data = [message] + list(data)
      condition = math_ops.reduce_all(op_func(x, y))
      x_static = tensor_util.constant_value(x)
      y_static = tensor_util.constant_value(y)
      if x_static is not None and y_static is not None:
        condition_static = static_func(x_static, y_static).all()
        _assert_static(condition_static, data)
      return control_flow_ops.Assert(condition, data, summarize=summarize)


@tf_export(
    'debugging.assert_proper_iterable',
    v1=['debugging.assert_proper_iterable', 'assert_proper_iterable'])
@deprecation.deprecated_endpoints('assert_proper_iterable')
def assert_proper_iterable(values):
  """Static assert that values is a "proper" iterable.

  `Ops` that expect iterables of `Tensor` can call this to validate input.
  Useful since `Tensor`, `ndarray`, byte/text type are all iterables themselves.

  Args:
    values:  Object to be checked.

  Raises:
    TypeError:  If `values` is not iterable or is one of
      `Tensor`, `SparseTensor`, `np.array`, `tf.compat.bytes_or_text_types`.
  """
  unintentional_iterables = (
      (ops.Tensor, sparse_tensor.SparseTensor, np.ndarray)
      + compat.bytes_or_text_types
  )
  if isinstance(values, unintentional_iterables):
    raise TypeError(
        'Expected argument "values" to be a "proper" iterable.  Found: %s' %
        type(values))

  if not hasattr(values, '__iter__'):
    raise TypeError(
        'Expected argument "values" to be iterable.  Found: %s' % type(values))


@tf_export('debugging.assert_negative', v1=[])
def assert_negative_v2(x, message=None, summarize=None, name=None):
  """Assert the condition `x < 0` holds element-wise.

  This Op checks that `x[i] < 0` holds for every element of `x`. If `x` is
  empty, this is trivially satisfied.

  If `x` is not negative everywhere, `message`, as well as the first `summarize`
  entries of `x` are printed, and `InvalidArgumentError` is raised.

  Args:
    x:  Numeric `Tensor`.
    message: A string to prefix to the default message.
    summarize: Print this many entries of each tensor.
    name: A name for this operation (optional).  Defaults to "assert_negative".

  Returns:
    Op raising `InvalidArgumentError` unless `x` is all negative. This can be
      used with `tf.control_dependencies` inside of `tf.function`s to block
      followup computation until the check has executed.
    @compatibility(eager)
    returns None
    @end_compatibility

  Raises:
    InvalidArgumentError: if the check can be performed immediately and
      `x[i] < 0` is False. The check can be performed immediately during eager
      execution or if `x` is statically known.
  """
  return assert_negative(x=x, message=message, summarize=summarize, name=name)


@tf_export(v1=['debugging.assert_negative', 'assert_negative'])
@deprecation.deprecated_endpoints('assert_negative')
@_unary_assert_doc('< 0', 'negative')
def assert_negative(x, data=None, summarize=None, message=None, name=None):
  message = message or ''
  with ops.name_scope(name, 'assert_negative', [x, data]):
    x = ops.convert_to_tensor(x, name='x')
    if data is None:
      if context.executing_eagerly():
        name = _shape_and_dtype_str(x)
      else:
        name = x.name
      data = [
          message,
          'Condition x < 0 did not hold element-wise:',
          'x (%s) = ' % name, x]
    zero = ops.convert_to_tensor(0, dtype=x.dtype)
    return assert_less(x, zero, data=data, summarize=summarize)


@tf_export('debugging.assert_positive', v1=[])
def assert_positive_v2(x, message=None, summarize=None, name=None):
  """Assert the condition `x > 0` holds element-wise.

  This Op checks that `x[i] > 0` holds for every element of `x`. If `x` is
  empty, this is trivially satisfied.

  If `x` is not positive everywhere, `message`, as well as the first `summarize`
  entries of `x` are printed, and `InvalidArgumentError` is raised.

  Args:
    x:  Numeric `Tensor`.
    message: A string to prefix to the default message.
    summarize: Print this many entries of each tensor.
    name: A name for this operation (optional). Defaults to "assert_positive".

  Returns:
    Op raising `InvalidArgumentError` unless `x` is all positive. This can be
      used with `tf.control_dependencies` inside of `tf.function`s to block
      followup computation until the check has executed.
    @compatibility(eager)
    returns None
    @end_compatibility

  Raises:
    InvalidArgumentError: if the check can be performed immediately and
      `x[i] > 0` is False. The check can be performed immediately during eager
      execution or if `x` is statically known.
  """
  return assert_positive(x=x, summarize=summarize, message=message, name=name)


@tf_export(v1=['debugging.assert_positive', 'assert_positive'])
@deprecation.deprecated_endpoints('assert_positive')
@_unary_assert_doc('> 0', 'positive')
def assert_positive(x, data=None, summarize=None, message=None, name=None):
  message = message or ''
  with ops.name_scope(name, 'assert_positive', [x, data]):
    x = ops.convert_to_tensor(x, name='x')
    if data is None:
      if context.executing_eagerly():
        name = _shape_and_dtype_str(x)
      else:
        name = x.name
      data = [
          message, 'Condition x > 0 did not hold element-wise:',
          'x (%s) = ' % name, x]
    zero = ops.convert_to_tensor(0, dtype=x.dtype)
    return assert_less(zero, x, data=data, summarize=summarize)


@tf_export('debugging.assert_non_negative', v1=[])
def assert_non_negative_v2(x, message=None, summarize=None, name=None):
  """Assert the condition `x >= 0` holds element-wise.

  This Op checks that `x[i] >= 0` holds for every element of `x`. If `x` is
  empty, this is trivially satisfied.

  If `x` is not >= 0 everywhere, `message`, as well as the first `summarize`
  entries of `x` are printed, and `InvalidArgumentError` is raised.

  Args:
    x:  Numeric `Tensor`.
    message: A string to prefix to the default message.
    summarize: Print this many entries of each tensor.
    name: A name for this operation (optional).  Defaults to
      "assert_non_negative".

  Returns:
    Op raising `InvalidArgumentError` unless `x` is all non-negative. This can
      be used with `tf.control_dependencies` inside of `tf.function`s to block
      followup computation until the check has executed.
    @compatibility(eager)
    returns None
    @end_compatibility

  Raises:
    InvalidArgumentError: if the check can be performed immediately and
      `x[i] >= 0` is False. The check can be performed immediately during eager
      execution or if `x` is statically known.
  """
  return assert_non_negative(x=x, summarize=summarize, message=message,
                             name=name)


@tf_export(v1=['debugging.assert_non_negative', 'assert_non_negative'])
@deprecation.deprecated_endpoints('assert_non_negative')
@_unary_assert_doc('>= 0', 'non-negative')
def assert_non_negative(x, data=None, summarize=None, message=None, name=None):
  message = message or ''
  with ops.name_scope(name, 'assert_non_negative', [x, data]):
    x = ops.convert_to_tensor(x, name='x')
    if data is None:
      if context.executing_eagerly():
        name = _shape_and_dtype_str(x)
      else:
        name = x.name
      data = [
          message,
          'Condition x >= 0 did not hold element-wise:',
          'x (%s) = ' % name, x]
    zero = ops.convert_to_tensor(0, dtype=x.dtype)
    return assert_less_equal(zero, x, data=data, summarize=summarize)


@tf_export('debugging.assert_non_positive', v1=[])
def assert_non_positive_v2(x, message=None, summarize=None, name=None):
  """Assert the condition `x <= 0` holds element-wise.

  This Op checks that `x[i] <= 0` holds for every element of `x`. If `x` is
  empty, this is trivially satisfied.

  If `x` is not <= 0 everywhere, `message`, as well as the first `summarize`
  entries of `x` are printed, and `InvalidArgumentError` is raised.

  Args:
    x:  Numeric `Tensor`.
    message: A string to prefix to the default message.
    summarize: Print this many entries of each tensor.
    name: A name for this operation (optional).  Defaults to
      "assert_non_positive".

  Returns:
    Op raising `InvalidArgumentError` unless `x` is all non-positive. This can
      be used with `tf.control_dependencies` inside of `tf.function`s to block
      followup computation until the check has executed.
    @compatibility(eager)
    returns None
    @end_compatibility

  Raises:
    InvalidArgumentError: if the check can be performed immediately and
      `x[i] <= 0` is False. The check can be performed immediately during eager
      execution or if `x` is statically known.
  """
  return assert_non_positive(x=x, summarize=summarize, message=message,
                             name=name)


@tf_export(v1=['debugging.assert_non_positive', 'assert_non_positive'])
@deprecation.deprecated_endpoints('assert_non_positive')
@_unary_assert_doc('<= 0', 'non-positive')
def assert_non_positive(x, data=None, summarize=None, message=None, name=None):
  message = message or ''
  with ops.name_scope(name, 'assert_non_positive', [x, data]):
    x = ops.convert_to_tensor(x, name='x')
    if data is None:
      if context.executing_eagerly():
        name = _shape_and_dtype_str(x)
      else:
        name = x.name
      data = [
          message,
          'Condition x <= 0 did not hold element-wise:'
          'x (%s) = ' % name, x]
    zero = ops.convert_to_tensor(0, dtype=x.dtype)
    return assert_less_equal(x, zero, data=data, summarize=summarize)


@tf_export('debugging.assert_equal', 'assert_equal', v1=[])
def assert_equal_v2(x, y, message=None, summarize=None, name=None):
  """Assert the condition `x == y` holds element-wise.

  This Op checks that `x[i] == y[i]` holds for every pair of (possibly
  broadcast) elements of `x` and `y`. If both `x` and `y` are empty, this is
  trivially satisfied.

  If `x` and `y` are not equal, `message`, as well as the first `summarize`
  entries of `x` and `y` are printed, and `InvalidArgumentError` is raised.

  Args:
    x:  Numeric `Tensor`.
    y:  Numeric `Tensor`, same dtype as and broadcastable to `x`.
    message: A string to prefix to the default message.
    summarize: Print this many entries of each tensor.
    name: A name for this operation (optional).  Defaults to "assert_equal".

  Returns:
    Op that raises `InvalidArgumentError` if `x == y` is False. This can be
      used with `tf.control_dependencies` inside of `tf.function`s to block
      followup computation until the check has executed.
    @compatibility(eager)
    returns None
    @end_compatibility

  Raises:
    InvalidArgumentError: if the check can be performed immediately and
      `x == y` is False. The check can be performed immediately during eager
      execution or if `x` and `y` are statically known.
  """
  return assert_equal(x=x, y=y, summarize=summarize, message=message, name=name)


@tf_export(v1=['debugging.assert_equal', 'assert_equal'])
@_binary_assert_doc('==')
def assert_equal(x, y, data=None, summarize=None, message=None, name=None):
<<<<<<< HEAD
  """Assert the condition `x == y` holds element-wise.

  Example of adding a dependency to an operation:

  ```python
  with tf.control_dependencies([tf.compat.v1.assert_equal(x, y)]):
    output = tf.reduce_sum(x)
  ```

  This condition holds if for every pair of (possibly broadcast) elements
  `x[i]`, `y[i]`, we have `x[i] == y[i]`.
  If both `x` and `y` are empty, this is trivially satisfied.

  Args:
    x:  Numeric `Tensor`.
    y:  Numeric `Tensor`, same dtype as and broadcastable to `x`.
    data:  The tensors to print out if the condition is False.  Defaults to
      error message and first few entries of `x`, `y`.
    summarize: Print this many entries of each tensor.
    message: A string to prefix to the default message.
    name: A name for this operation (optional).  Defaults to "assert_equal".

  Returns:
    Op that raises `InvalidArgumentError` if `x == y` is False.
    @compatibility(eager)
    returns None
    @end_compatibility

  Raises:
    InvalidArgumentError: if the check can be performed immediately and
      `x == y` is False. The check can be performed immediately during eager
      execution or if `x` and `y` are statically known.
  """
  message = message or ''
  with ops.name_scope(name, 'assert_equal', [x, y, data]):
    x = ops.convert_to_tensor(x, name='x')
    y = ops.convert_to_tensor(y, name='y')

    # Short-circuit if x and y are the same tensor.
    if x is y:
      return None if context.executing_eagerly() else control_flow_ops.no_op()

    if context.executing_eagerly():
      eq = math_ops.equal(x, y)
      condition = math_ops.reduce_all(eq)
      if not condition:
        # Prepare a message with first elements of x and y.
        summary_msg = ''
        # Default to printing 3 elements like control_flow_ops.Assert (used
        # by graph mode) does.
        summarize = 3 if summarize is None else summarize
        if summarize:
          # reshape((-1,)) is the fastest way to get a flat array view.
          x_np = x.numpy().reshape((-1,))
          y_np = y.numpy().reshape((-1,))
          x_sum = min(x_np.size, summarize)
          y_sum = min(y_np.size, summarize)
          summary_msg = ('First %d elements of x:\n%s\n'
                         'First %d elements of y:\n%s\n' %
                         (x_sum, x_np[:x_sum],
                          y_sum, y_np[:y_sum]))

        index_and_values_str = ''
        if x.shape == y.shape and x.shape.as_list():
          # If the shapes of x and y are the same (and not scalars),
          # Get the values that actually differed and their indices.
          # If shapes are different this information is more confusing
          # than useful.
          mask = math_ops.logical_not(eq)
          indices = array_ops.where(mask)
          indices_np = indices.numpy()
          x_vals = array_ops.boolean_mask(x, mask)
          y_vals = array_ops.boolean_mask(y, mask)
          summarize = min(summarize, indices_np.shape[0])
          index_and_values_str = (
              'Indices of first %s different values:\n%s\n'
              'Corresponding x values:\n%s\n'
              'Corresponding y values:\n%s\n' %
              (summarize, indices_np[:summarize],
               x_vals.numpy().reshape((-1,))[:summarize],
               y_vals.numpy().reshape((-1,))[:summarize]))

        raise errors.InvalidArgumentError(
            node_def=None, op=None,
            message=('%s\nCondition x == y did not hold.\n%s%s' %
                     (message or '', index_and_values_str, summary_msg)))
      return

    if data is None:
      data = [
          message,
          'Condition x == y did not hold element-wise:',
          'x (%s) = ' % x.name, x,
          'y (%s) = ' % y.name, y
      ]
    condition = math_ops.reduce_all(math_ops.equal(x, y))
    x_static = tensor_util.constant_value(x)
    y_static = tensor_util.constant_value(y)
    if x_static is not None and y_static is not None:
      condition_static = (x_static == y_static).all()
      _assert_static(condition_static, data)
    return control_flow_ops.Assert(condition, data, summarize=summarize)
=======
  return _binary_assert('==', 'assert_equal', 
                        math_ops.equal,
                        lambda x, y: (x == y),
                        x, y, data, summarize, message, name)
>>>>>>> 5b733714


@tf_export('debugging.assert_none_equal', v1=[])
def assert_none_equal_v2(x, y, summarize=None, message=None, name=None):
  """Assert the condition `x != y` holds for all elements.

  This Op checks that `x[i] != y[i]` holds for every pair of (possibly
  broadcast) elements of `x` and `y`. If both `x` and `y` are empty, this is
  trivially satisfied.

  If any elements of `x` and `y` are equal, `message`, as well as the first
  `summarize` entries of `x` and `y` are printed, and `InvalidArgumentError`
  is raised.

  Args:
    x:  Numeric `Tensor`.
    y:  Numeric `Tensor`, same dtype as and broadcastable to `x`.
    summarize: Print this many entries of each tensor.
    message: A string to prefix to the default message.
    name: A name for this operation (optional).  Defaults to
    "assert_none_equal".

  Returns:
    Op that raises `InvalidArgumentError` if `x != y` is ever False. This can
      be used with `tf.control_dependencies` inside of `tf.function`s to block
      followup computation until the check has executed.
    @compatibility(eager)
    returns None
    @end_compatibility

  Raises:
    InvalidArgumentError: if the check can be performed immediately and
      `x != y` is False for any pair of elements in `x` and `y`. The check can
      be performed immediately during eager execution or if `x` and `y` are
      statically known.
  """
  return assert_none_equal(x=x, y=y, summarize=summarize, message=message,
                           name=name)


@tf_export(v1=['debugging.assert_none_equal', 'assert_none_equal'])
@deprecation.deprecated_endpoints('assert_none_equal')
@_binary_assert_doc('!=')
def assert_none_equal(
    x, y, data=None, summarize=None, message=None, name=None):
  return _binary_assert('!=', 'assert_none_equal', 
                        math_ops.not_equal,
                        lambda x, y: (x != y),
                        x, y, data, summarize, message, name)


@tf_export('debugging.assert_near', v1=[])
def assert_near_v2(x, y, rtol=None, atol=None, message=None, summarize=None,
                   name=None):
  """Assert the condition `x` and `y` are close element-wise.

  This Op checks that `x[i] - y[i] < atol + rtol * tf.abs(y[i])` holds for every
  pair of (possibly broadcast) elements of `x` and `y`. If both `x` and `y` are
  empty, this is trivially satisfied.

  If any elements of `x` and `y` are not close, `message`, as well as the first
  `summarize` entries of `x` and `y` are printed, and `InvalidArgumentError`
  is raised.

  The default `atol` and `rtol` is `10 * eps`, where `eps` is the smallest
  representable positive number such that `1 + eps != 1`.  This is about
  `1.2e-6` in `32bit`, `2.22e-15` in `64bit`, and `0.00977` in `16bit`.
  See `numpy.finfo`.

  Args:
    x: Float or complex `Tensor`.
    y: Float or complex `Tensor`, same dtype as and broadcastable to `x`.
    rtol:  `Tensor`.  Same `dtype` as, and broadcastable to, `x`.
      The relative tolerance.  Default is `10 * eps`.
    atol:  `Tensor`.  Same `dtype` as, and broadcastable to, `x`.
      The absolute tolerance.  Default is `10 * eps`.
    message: A string to prefix to the default message.
    summarize: Print this many entries of each tensor.
    name: A name for this operation (optional).  Defaults to "assert_near".

  Returns:
    Op that raises `InvalidArgumentError` if `x` and `y` are not close enough.
      This can be used with `tf.control_dependencies` inside of `tf.function`s
      to block followup computation until the check has executed.
    @compatibility(eager)
    returns None
    @end_compatibility

  Raises:
    InvalidArgumentError: if the check can be performed immediately and
      `x != y` is False for any pair of elements in `x` and `y`. The check can
      be performed immediately during eager execution or if `x` and `y` are
      statically known.

  @compatibility(numpy)
  Similar to `numpy.assert_allclose`, except tolerance depends on data type.
  This is due to the fact that `TensorFlow` is often used with `32bit`, `64bit`,
  and even `16bit` data.
  @end_compatibility
  """
  return assert_near(x=x, y=y, rtol=rtol, atol=atol, summarize=summarize,
                     message=message, name=name)


@tf_export(v1=['debugging.assert_near', 'assert_near'])
@deprecation.deprecated_endpoints('assert_near')
def assert_near(
    x, y, rtol=None, atol=None, data=None, summarize=None, message=None,
    name=None):
  """Assert the condition `x` and `y` are close element-wise.

  Example of adding a dependency to an operation:

  ```python
  with tf.control_dependencies([tf.compat.v1.assert_near(x, y)]):
    output = tf.reduce_sum(x)
  ```

  This condition holds if for every pair of (possibly broadcast) elements
  `x[i]`, `y[i]`, we have

  ```tf.abs(x[i] - y[i]) <= atol + rtol * tf.abs(y[i])```.

  If both `x` and `y` are empty, this is trivially satisfied.

  The default `atol` and `rtol` is `10 * eps`, where `eps` is the smallest
  representable positive number such that `1 + eps != 1`.  This is about
  `1.2e-6` in `32bit`, `2.22e-15` in `64bit`, and `0.00977` in `16bit`.
  See `numpy.finfo`.

  Args:
    x:  Float or complex `Tensor`.
    y:  Float or complex `Tensor`, same `dtype` as, and broadcastable to, `x`.
    rtol:  `Tensor`.  Same `dtype` as, and broadcastable to, `x`.
      The relative tolerance.  Default is `10 * eps`.
    atol:  `Tensor`.  Same `dtype` as, and broadcastable to, `x`.
      The absolute tolerance.  Default is `10 * eps`.
    data:  The tensors to print out if the condition is False.  Defaults to
      error message and first few entries of `x`, `y`.
    summarize: Print this many entries of each tensor.
    message: A string to prefix to the default message.
    name: A name for this operation (optional).  Defaults to "assert_near".

  Returns:
    Op that raises `InvalidArgumentError` if `x` and `y` are not close enough.

  @compatibility(numpy)
  Similar to `numpy.assert_allclose`, except tolerance depends on data type.
  This is due to the fact that `TensorFlow` is often used with `32bit`, `64bit`,
  and even `16bit` data.
  @end_compatibility
  """
  message = message or ''
  with ops.name_scope(name, 'assert_near', [x, y, rtol, atol, data]):
    x = ops.convert_to_tensor(x, name='x')
    y = ops.convert_to_tensor(y, name='y', dtype=x.dtype)

    eps = np.finfo(x.dtype.as_numpy_dtype).eps
    rtol = 10 * eps if rtol is None else rtol
    atol = 10 * eps if atol is None else atol

    rtol = ops.convert_to_tensor(rtol, name='rtol', dtype=x.dtype)
    atol = ops.convert_to_tensor(atol, name='atol', dtype=x.dtype)

    if context.executing_eagerly():
      x_name = _shape_and_dtype_str(x)
      y_name = _shape_and_dtype_str(y)
    else:
      x_name = x.name
      y_name = y.name

    if data is None:
      data = [
          message,
          'x and y not equal to tolerance rtol = %s, atol = %s' % (rtol, atol),
          'x (%s) = ' % x_name, x, 'y (%s) = ' % y_name, y
      ]
    tol = atol + rtol * math_ops.abs(y)
    diff = math_ops.abs(x - y)
    condition = math_ops.reduce_all(math_ops.less(diff, tol))
    return control_flow_ops.Assert(condition, data, summarize=summarize)


@tf_export('debugging.assert_less', 'assert_less', v1=[])
def assert_less_v2(x, y, message=None, summarize=None, name=None):
  """Assert the condition `x < y` holds element-wise.

  This Op checks that `x[i] < y[i]` holds for every pair of (possibly
  broadcast) elements of `x` and `y`. If both `x` and `y` are empty, this is
  trivially satisfied.

  If `x` is not less than `y` element-wise, `message`, as well as the first
  `summarize` entries of `x` and `y` are printed, and `InvalidArgumentError` is
  raised.

  Args:
    x:  Numeric `Tensor`.
    y:  Numeric `Tensor`, same dtype as and broadcastable to `x`.
    message: A string to prefix to the default message.
    summarize: Print this many entries of each tensor.
    name: A name for this operation (optional).  Defaults to "assert_less".

  Returns:
    Op that raises `InvalidArgumentError` if `x < y` is False.
    This can be used with `tf.control_dependencies` inside of `tf.function`s
    to block followup computation until the check has executed.
    @compatibility(eager)
    returns None
    @end_compatibility

  Raises:
    InvalidArgumentError: if the check can be performed immediately and
      `x < y` is False. The check can be performed immediately during eager
      execution or if `x` and `y` are statically known.
  """
  return assert_less(x=x, y=y, summarize=summarize, message=message, name=name)


@tf_export(v1=['debugging.assert_less', 'assert_less'])
@_binary_assert_doc('<')
def assert_less(x, y, data=None, summarize=None, message=None, name=None):
  return _binary_assert('<', 'assert_less', 
                        math_ops.less,
                        lambda x, y: (x < y),
                        x, y, data, summarize, message, name)


@tf_export('debugging.assert_less_equal', v1=[])
def assert_less_equal_v2(x, y, message=None, summarize=None, name=None):
  """Assert the condition `x <= y` holds element-wise.

  This Op checks that `x[i] <= y[i]` holds for every pair of (possibly
  broadcast) elements of `x` and `y`. If both `x` and `y` are empty, this is
  trivially satisfied.

  If `x` is not less or equal than `y` element-wise, `message`, as well as the
  first `summarize` entries of `x` and `y` are printed, and
  `InvalidArgumentError` is raised.

  Args:
    x:  Numeric `Tensor`.
    y:  Numeric `Tensor`, same dtype as and broadcastable to `x`.
    message: A string to prefix to the default message.
    summarize: Print this many entries of each tensor.
    name: A name for this operation (optional). Defaults to "assert_less_equal".

  Returns:
    Op that raises `InvalidArgumentError` if `x <= y` is False. This can be
      used with `tf.control_dependencies` inside of `tf.function`s to block
      followup computation until the check has executed.
    @compatibility(eager)
    returns None
    @end_compatibility

  Raises:
    InvalidArgumentError: if the check can be performed immediately and
      `x <= y` is False. The check can be performed immediately during eager
      execution or if `x` and `y` are statically known.
  """
  return assert_less_equal(x=x, y=y,
                           summarize=summarize, message=message, name=name)


@tf_export(v1=['debugging.assert_less_equal', 'assert_less_equal'])
@deprecation.deprecated_endpoints('assert_less_equal')
@_binary_assert_doc('<=')
def assert_less_equal(x, y, data=None, summarize=None, message=None, name=None):
  return _binary_assert('<=', 'assert_less_equal', 
                        math_ops.less_equal,
                        lambda x, y: (x <= y),
                        x, y, data, summarize, message, name)


@tf_export('debugging.assert_greater', 'assert_greater', v1=[])
def assert_greater_v2(x, y, message=None, summarize=None, name=None):
  """Assert the condition `x > y` holds element-wise.

  This Op checks that `x[i] > y[i]` holds for every pair of (possibly
  broadcast) elements of `x` and `y`. If both `x` and `y` are empty, this is
  trivially satisfied.

  If `x` is not greater than `y` element-wise, `message`, as well as the first
  `summarize` entries of `x` and `y` are printed, and `InvalidArgumentError` is
  raised.

  Args:
    x:  Numeric `Tensor`.
    y:  Numeric `Tensor`, same dtype as and broadcastable to `x`.
    message: A string to prefix to the default message.
    summarize: Print this many entries of each tensor.
    name: A name for this operation (optional).  Defaults to "assert_greater".

  Returns:
    Op that raises `InvalidArgumentError` if `x > y` is False. This can be
      used with `tf.control_dependencies` inside of `tf.function`s to block
      followup computation until the check has executed.
    @compatibility(eager)
    returns None
    @end_compatibility

  Raises:
    InvalidArgumentError: if the check can be performed immediately and
      `x > y` is False. The check can be performed immediately during eager
      execution or if `x` and `y` are statically known.
  """
  return assert_greater(x=x, y=y, summarize=summarize, message=message,
                        name=name)


@tf_export(v1=['debugging.assert_greater', 'assert_greater'])
@_binary_assert_doc('>')
def assert_greater(x, y, data=None, summarize=None, message=None, name=None):
  return _binary_assert('>', 'assert_greater', 
                        math_ops.greater,
                        lambda x, y: (x > y),
                        x, y, data, summarize, message, name)


@tf_export('debugging.assert_greater_equal', v1=[])
def assert_greater_equal_v2(x, y, message=None, summarize=None, name=None):
  """Assert the condition `x >= y` holds element-wise.

  This Op checks that `x[i] >= y[i]` holds for every pair of (possibly
  broadcast) elements of `x` and `y`. If both `x` and `y` are empty, this is
  trivially satisfied.

  If `x` is not greater or equal to `y` element-wise, `message`, as well as the
  first `summarize` entries of `x` and `y` are printed, and
  `InvalidArgumentError` is raised.

  Args:
    x:  Numeric `Tensor`.
    y:  Numeric `Tensor`, same dtype as and broadcastable to `x`.
    message: A string to prefix to the default message.
    summarize: Print this many entries of each tensor.
    name: A name for this operation (optional).  Defaults to
    "assert_greater_equal".

  Returns:
    Op that raises `InvalidArgumentError` if `x >= y` is False. This can be
      used with `tf.control_dependencies` inside of `tf.function`s to block
      followup computation until the check has executed.
    @compatibility(eager)
    returns None
    @end_compatibility

  Raises:
    InvalidArgumentError: if the check can be performed immediately and
      `x >= y` is False. The check can be performed immediately during eager
      execution or if `x` and `y` are statically known.
  """
  return assert_greater_equal(x=x, y=y, summarize=summarize, message=message,
                              name=name)


@tf_export(v1=['debugging.assert_greater_equal', 'assert_greater_equal'])
@deprecation.deprecated_endpoints('assert_greater_equal')
@_binary_assert_doc('>=')
def assert_greater_equal(x, y, data=None, summarize=None, message=None,
                         name=None):
  return _binary_assert('>=', 'assert_greater_equal', 
                        math_ops.greater_equal,
                        lambda x, y: (x >= y),
                        x, y, data, summarize, message, name)


def _assert_rank_condition(
    x, rank, static_condition, dynamic_condition, data, summarize):
  """Assert `x` has a rank that satisfies a given condition.

  Args:
    x:  Numeric `Tensor`.
    rank:  Scalar `Tensor`.
    static_condition:   A python function that takes `[actual_rank, given_rank]`
      and returns `True` if the condition is satisfied, `False` otherwise.
    dynamic_condition:  An `op` that takes [actual_rank, given_rank]
      and return `True` if the condition is satisfied, `False` otherwise.
    data:  The tensors to print out if the condition is false.  Defaults to
      error message and first few entries of `x`.
    summarize: Print this many entries of each tensor.

  Returns:
    Op raising `InvalidArgumentError` if `x` fails dynamic_condition.

  Raises:
    ValueError:  If static checks determine `x` fails static_condition.
  """
  assert_type(rank, dtypes.int32)

  # Attempt to statically defined rank.
  rank_static = tensor_util.constant_value(rank)
  if rank_static is not None:
    if rank_static.ndim != 0:
      raise ValueError('Rank must be a scalar.')

    x_rank_static = x.get_shape().ndims
    if x_rank_static is not None:
      if not static_condition(x_rank_static, rank_static):
        raise ValueError(
            'Static rank condition failed', x_rank_static, rank_static)
      return control_flow_ops.no_op(name='static_checks_determined_all_ok')

  condition = dynamic_condition(array_ops.rank(x), rank)

  # Add the condition that `rank` must have rank zero.  Prevents the bug where
  # someone does assert_rank(x, [n]), rather than assert_rank(x, n).
  if rank_static is None:
    this_data = ['Rank must be a scalar. Received rank: ', rank]
    rank_check = assert_rank(rank, 0, data=this_data)
    condition = control_flow_ops.with_dependencies([rank_check], condition)

  return control_flow_ops.Assert(condition, data, summarize=summarize)


@tf_export('debugging.assert_rank', 'assert_rank', v1=[])
def assert_rank_v2(x, rank, message=None, name=None):
  """Assert that `x` has rank equal to `rank`.

  This Op checks that the rank of `x` is equal to `rank`.

  If `x` has a different rank, `message`, as well as the shape of `x` are
  printed, and `InvalidArgumentError` is raised.

  Args:
    x: `Tensor`.
    rank: Scalar integer `Tensor`.
    message: A string to prefix to the default message.
    name: A name for this operation (optional). Defaults to
      "assert_rank".

  Returns:
    Op raising `InvalidArgumentError` unless `x` has specified rank.
    If static checks determine `x` has correct rank, a `no_op` is returned.
    This can be used with `tf.control_dependencies` inside of `tf.function`s
    to block followup computation until the check has executed.
    @compatibility(eager)
    returns None
    @end_compatibility

  Raises:
    InvalidArgumentError: if the check can be performed immediately and
      `x` does not have rank `rank`. The check can be performed immediately
      during eager execution or if the shape of `x` is statically known.
  """
  return assert_rank(x=x, rank=rank, message=message, name=name)


@tf_export(v1=['debugging.assert_rank', 'assert_rank'])
def assert_rank(x, rank, data=None, summarize=None, message=None, name=None):
  """Assert `x` has rank equal to `rank`.

  Example of adding a dependency to an operation:

  ```python
  with tf.control_dependencies([tf.compat.v1.assert_rank(x, 2)]):
    output = tf.reduce_sum(x)
  ```

  Args:
    x:  Numeric `Tensor`.
    rank:  Scalar integer `Tensor`.
    data:  The tensors to print out if the condition is False.  Defaults to
      error message and the shape of `x`.
    summarize: Print this many entries of each tensor.
    message: A string to prefix to the default message.
    name: A name for this operation (optional).  Defaults to "assert_rank".

  Returns:
    Op raising `InvalidArgumentError` unless `x` has specified rank.
    If static checks determine `x` has correct rank, a `no_op` is returned.

  Raises:
    ValueError:  If static checks determine `x` has wrong rank.
  """
  with ops.name_scope(name, 'assert_rank', (x, rank) + tuple(data or [])):
    x = ops.convert_to_tensor(x, name='x')
    rank = ops.convert_to_tensor(rank, name='rank')
    message = message or ''

    static_condition = lambda actual_rank, given_rank: actual_rank == given_rank
    dynamic_condition = math_ops.equal

    if context.executing_eagerly():
      name = ''
    else:
      name = x.name

    if data is None:
      data = [
          message,
          'Tensor %s must have rank' % name, rank, 'Received shape: ',
          array_ops.shape(x)
      ]

    try:
      assert_op = _assert_rank_condition(x, rank, static_condition,
                                         dynamic_condition, data, summarize)

    except ValueError as e:
      if e.args[0] == 'Static rank condition failed':
        raise ValueError(
            '%s.  Tensor %s must have rank %d.  Received rank %d, shape %s' %
            (message, name, e.args[2], e.args[1], x.get_shape()))
      else:
        raise

  return assert_op


@tf_export('debugging.assert_rank_at_least', v1=[])
def assert_rank_at_least_v2(x, rank, message=None, name=None):
  """Assert that `x` has rank of at least `rank`.

  This Op checks that the rank of `x` is greater or equal to `rank`.

  If `x` has a rank lower than `rank`, `message`, as well as the shape of `x`
  are printed, and `InvalidArgumentError` is raised.

  Args:
    x: `Tensor`.
    rank: Scalar integer `Tensor`.
    message: A string to prefix to the default message.
    name: A name for this operation (optional).  Defaults to
      "assert_rank_at_least".

  Returns:
    Op raising `InvalidArgumentError` unless `x` has specified rank or higher.
    If static checks determine `x` has correct rank, a `no_op` is returned.
    This can be used with `tf.control_dependencies` inside of `tf.function`s
    to block followup computation until the check has executed.
    @compatibility(eager)
    returns None
    @end_compatibility

  Raises:
    InvalidArgumentError: `x` does not have rank at least `rank`, but the rank
      cannot be statically determined.
    ValueError: If static checks determine `x` has mismatched rank.
  """
  return assert_rank_at_least(x=x, rank=rank, message=message, name=name)


@tf_export(v1=['debugging.assert_rank_at_least', 'assert_rank_at_least'])
@deprecation.deprecated_endpoints('assert_rank_at_least')
def assert_rank_at_least(
    x, rank, data=None, summarize=None, message=None, name=None):
  """Assert `x` has rank equal to `rank` or higher.

  Example of adding a dependency to an operation:

  ```python
  with tf.control_dependencies([tf.compat.v1.assert_rank_at_least(x, 2)]):
    output = tf.reduce_sum(x)
  ```

  Args:
    x:  Numeric `Tensor`.
    rank:  Scalar `Tensor`.
    data:  The tensors to print out if the condition is False.  Defaults to
      error message and first few entries of `x`.
    summarize: Print this many entries of each tensor.
    message: A string to prefix to the default message.
    name: A name for this operation (optional).
      Defaults to "assert_rank_at_least".

  Returns:
    Op raising `InvalidArgumentError` unless `x` has specified rank or higher.
    If static checks determine `x` has correct rank, a `no_op` is returned.

  Raises:
    ValueError:  If static checks determine `x` has wrong rank.
  """
  with ops.name_scope(
      name, 'assert_rank_at_least', (x, rank) + tuple(data or [])):
    x = ops.convert_to_tensor(x, name='x')
    rank = ops.convert_to_tensor(rank, name='rank')
    message = message or ''

    static_condition = lambda actual_rank, given_rank: actual_rank >= given_rank
    dynamic_condition = math_ops.greater_equal

    if context.executing_eagerly():
      name = ''
    else:
      name = x.name

    if data is None:
      data = [
          message,
          'Tensor %s must have rank at least' % name, rank,
          'Received shape: ', array_ops.shape(x)
      ]

    try:
      assert_op = _assert_rank_condition(x, rank, static_condition,
                                         dynamic_condition, data, summarize)

    except ValueError as e:
      if e.args[0] == 'Static rank condition failed':
        raise ValueError(
            '%s.  Tensor %s must have rank at least %d.  Received rank %d, '
            'shape %s' % (message, name, e.args[2], e.args[1], x.get_shape()))
      else:
        raise

  return assert_op


def _static_rank_in(actual_rank, given_ranks):
  return actual_rank in given_ranks


def _dynamic_rank_in(actual_rank, given_ranks):
  if len(given_ranks) < 1:
    return ops.convert_to_tensor(False)
  result = math_ops.equal(given_ranks[0], actual_rank)
  for given_rank in given_ranks[1:]:
    result = math_ops.logical_or(
        result, math_ops.equal(given_rank, actual_rank))
  return result


def _assert_ranks_condition(
    x, ranks, static_condition, dynamic_condition, data, summarize):
  """Assert `x` has a rank that satisfies a given condition.

  Args:
    x:  Numeric `Tensor`.
    ranks:  Scalar `Tensor`.
    static_condition:   A python function that takes
      `[actual_rank, given_ranks]` and returns `True` if the condition is
      satisfied, `False` otherwise.
    dynamic_condition:  An `op` that takes [actual_rank, given_ranks]
      and return `True` if the condition is satisfied, `False` otherwise.
    data:  The tensors to print out if the condition is false.  Defaults to
      error message and first few entries of `x`.
    summarize: Print this many entries of each tensor.

  Returns:
    Op raising `InvalidArgumentError` if `x` fails dynamic_condition.

  Raises:
    ValueError:  If static checks determine `x` fails static_condition.
  """
  for rank in ranks:
    assert_type(rank, dtypes.int32)

  # Attempt to statically defined rank.
  ranks_static = tuple([tensor_util.constant_value(rank) for rank in ranks])
  if not any(r is None for r in ranks_static):
    for rank_static in ranks_static:
      if rank_static.ndim != 0:
        raise ValueError('Rank must be a scalar.')

    x_rank_static = x.get_shape().ndims
    if x_rank_static is not None:
      if not static_condition(x_rank_static, ranks_static):
        raise ValueError(
            'Static rank condition failed', x_rank_static, ranks_static)
      return control_flow_ops.no_op(name='static_checks_determined_all_ok')

  condition = dynamic_condition(array_ops.rank(x), ranks)

  # Add the condition that `rank` must have rank zero.  Prevents the bug where
  # someone does assert_rank(x, [n]), rather than assert_rank(x, n).
  for rank, rank_static in zip(ranks, ranks_static):
    if rank_static is None:
      this_data = ['Rank must be a scalar. Received rank: ', rank]
      rank_check = assert_rank(rank, 0, data=this_data)
      condition = control_flow_ops.with_dependencies([rank_check], condition)

  return control_flow_ops.Assert(condition, data, summarize=summarize)


@tf_export('debugging.assert_rank_in', v1=[])
def assert_rank_in_v2(x, ranks, message=None, name=None):
  """Assert that `x` has a rank in `ranks`.

  This Op checks that the rank of `x` is in `ranks`.

  If `x` has a different rank, `message`, as well as the shape of `x` are
  printed, and `InvalidArgumentError` is raised.

  Args:
    x: `Tensor`.
    ranks: `Iterable` of scalar `Tensor` objects.
    message: A string to prefix to the default message.
    name: A name for this operation (optional). Defaults to "assert_rank_in".

  Returns:
    Op raising `InvalidArgumentError` unless rank of `x` is in `ranks`.
    If static checks determine `x` has matching rank, a `no_op` is returned.
    This can be used with `tf.control_dependencies` inside of `tf.function`s
    to block followup computation until the check has executed.
    @compatibility(eager)
    returns None
    @end_compatibility

  Raises:
    InvalidArgumentError: `x` does not have rank in `ranks`, but the rank cannot
      be statically determined.
    ValueError: If static checks determine `x` has mismatched rank.
  """
  return assert_rank_in(x=x, ranks=ranks, message=message, name=name)


@tf_export(v1=['debugging.assert_rank_in', 'assert_rank_in'])
@deprecation.deprecated_endpoints('assert_rank_in')
def assert_rank_in(
    x, ranks, data=None, summarize=None, message=None, name=None):
  """Assert `x` has rank in `ranks`.

  Example of adding a dependency to an operation:

  ```python
  with tf.control_dependencies([tf.compat.v1.assert_rank_in(x, (2, 4))]):
    output = tf.reduce_sum(x)
  ```

  Args:
    x:  Numeric `Tensor`.
    ranks:  Iterable of scalar `Tensor` objects.
    data:  The tensors to print out if the condition is False.  Defaults to
      error message and first few entries of `x`.
    summarize: Print this many entries of each tensor.
    message: A string to prefix to the default message.
    name: A name for this operation (optional).
      Defaults to "assert_rank_in".

  Returns:
    Op raising `InvalidArgumentError` unless rank of `x` is in `ranks`.
    If static checks determine `x` has matching rank, a `no_op` is returned.

  Raises:
    ValueError:  If static checks determine `x` has mismatched rank.
  """
  with ops.name_scope(
      name, 'assert_rank_in', (x,) + tuple(ranks) + tuple(data or [])):
    x = ops.convert_to_tensor(x, name='x')
    ranks = tuple([ops.convert_to_tensor(rank, name='rank') for rank in ranks])
    message = message or ''

    if context.executing_eagerly():
      name = ''
    else:
      name = x.name

    if data is None:
      data = [
          message, 'Tensor %s must have rank in' % name
      ] + list(ranks) + [
          'Received shape: ', array_ops.shape(x)
      ]

    try:
      assert_op = _assert_ranks_condition(x, ranks, _static_rank_in,
                                          _dynamic_rank_in, data, summarize)

    except ValueError as e:
      if e.args[0] == 'Static rank condition failed':
        raise ValueError(
            '%s.  Tensor %s must have rank in %s.  Received rank %d, '
            'shape %s' % (message, name, e.args[2], e.args[1], x.get_shape()))
      else:
        raise

  return assert_op


@tf_export('debugging.assert_integer', v1=[])
def assert_integer_v2(x, message=None, name=None):
  """Assert that `x` is of integer dtype.

  If `x` has a non-integer type, `message`, as well as the dtype of `x` are
  printed, and `InvalidArgumentError` is raised.

  This can always be checked statically, so this method returns nothing.

  Args:
    x: A `Tensor`.
    message: A string to prefix to the default message.
    name: A name for this operation (optional). Defaults to "assert_integer".

  Raises:
    TypeError:  If `x.dtype` is not a non-quantized integer type.
  """
  assert_integer(x=x, message=message, name=name)


@tf_export(v1=['debugging.assert_integer', 'assert_integer'])
@deprecation.deprecated_endpoints('assert_integer')
def assert_integer(x, message=None, name=None):
  """Assert that `x` is of integer dtype.

  Example of adding a dependency to an operation:

  ```python
  with tf.control_dependencies([tf.compat.v1.assert_integer(x)]):
    output = tf.reduce_sum(x)
  ```

  Args:
    x: `Tensor` whose basetype is integer and is not quantized.
    message: A string to prefix to the default message.
    name: A name for this operation (optional).  Defaults to "assert_integer".

  Raises:
    TypeError:  If `x.dtype` is anything other than non-quantized integer.

  Returns:
    A `no_op` that does nothing.  Type can be determined statically.
  """
  message = message or ''
  with ops.name_scope(name, 'assert_integer', [x]):
    x = ops.convert_to_tensor(x, name='x')
    if not x.dtype.is_integer:
      if context.executing_eagerly():
        name = 'tensor'
      else:
        name = x.name
      err_msg = (
          '%s  Expected "x" to be integer type.  Found: %s of dtype %s'
          % (message, name, x.dtype))
      raise TypeError(err_msg)

    return control_flow_ops.no_op('statically_determined_was_integer')


@tf_export('debugging.assert_type', v1=[])
def assert_type_v2(tensor, tf_type, message=None, name=None):
  """Asserts that the given `Tensor` is of the specified type.

  This can always be checked statically, so this method returns nothing.

  Args:
    tensor: A `Tensor`.
    tf_type: A tensorflow type (`dtypes.float32`, `tf.int64`, `dtypes.bool`,
      etc).
    message: A string to prefix to the default message.
    name:  A name for this operation. Defaults to "assert_type"

  Raises:
    TypeError: If the tensor's data type doesn't match `tf_type`.
  """
  assert_type(tensor=tensor, tf_type=tf_type, message=message, name=name)


@tf_export(v1=['debugging.assert_type', 'assert_type'])
@deprecation.deprecated_endpoints('assert_type')
def assert_type(tensor, tf_type, message=None, name=None):
  """Statically asserts that the given `Tensor` is of the specified type.

  Args:
    tensor: A `Tensor`.
    tf_type: A tensorflow type (`dtypes.float32`, `tf.int64`, `dtypes.bool`,
      etc).
    message: A string to prefix to the default message.
    name:  A name to give this `Op`.  Defaults to "assert_type"

  Raises:
    TypeError: If the tensors data type doesn't match `tf_type`.

  Returns:
    A `no_op` that does nothing.  Type can be determined statically.
  """
  message = message or ''
  with ops.name_scope(name, 'assert_type', [tensor]):
    tensor = ops.convert_to_tensor(tensor, name='tensor')
    if tensor.dtype != tf_type:
      if context.executing_eagerly():
        raise TypeError('%s tensor must be of type %s' % (message, tf_type))
      else:
        raise TypeError('%s  %s must be of type %s' % (message, tensor.name,
                                                       tf_type))

    return control_flow_ops.no_op('statically_determined_correct_type')


def _dimension_sizes(x):
  """Gets the dimension sizes of a tensor `x`.

  If a size can be determined statically it is returned as an integer,
  otherwise as a tensor.

  If `x` is a scalar it is treated as rank 1 size 1.

  Args:
    x: A `Tensor`.

  Returns:
    Dimension sizes.
  """
  dynamic_shape = array_ops.shape(x)
  rank = x.get_shape().rank
  rank_is_known = rank is not None
  if rank_is_known and rank == 0:
    return tuple([1])
  if rank_is_known and rank > 0:
    static_shape = x.get_shape().as_list()
    sizes = [
        int(size) if size is not None else dynamic_shape[i]
        for i, size in enumerate(static_shape)
    ]
    return sizes
  has_rank_zero = math_ops.equal(array_ops.rank(x), 0)
  return control_flow_ops.cond(
      has_rank_zero, lambda: array_ops.constant([1]), lambda: dynamic_shape)


def _symbolic_dimension_sizes(symbolic_shape):
  # If len(symbolic_shape) == 0 construct a tuple
  if not symbolic_shape:
    return tuple([1])

  return symbolic_shape


def _has_known_value(dimension_size):
  not_none = dimension_size is not None
  try:
    int(dimension_size)
    can_be_parsed_as_int = True
  except (ValueError, TypeError):
    can_be_parsed_as_int = False
  return not_none and can_be_parsed_as_int


def _is_symbol_for_any_size(symbol):
  return symbol in [None, '.']


_TensorDimSizes = collections.namedtuple(
    '_TensorDimSizes',
    ['x', 'unspecified_dim', 'actual_sizes', 'symbolic_sizes'])


@tf_export('debugging.assert_shapes', v1=[])
def assert_shapes_v2(shapes, data=None, summarize=None, message=None,
                     name=None):
  """Assert tensor shapes and dimension size relationships between tensors.

  This Op checks that a collection of tensors shape relationships
  satisfies given constraints.

  Example:

  ```python
  tf.assert_shapes([
    (x: ('N', 'Q')),
    (y: ('N', 'D')),
    (param: ('Q',)),
    (scalar: ()),
  ])
  ```

  If `x`, `y`, `param` or `scalar` does not have a shape that satisfies
  all specified constraints, `message`, as well as the first `summarize` entries
  of the first encountered violating tensor are printed, and
  `InvalidArgumentError` is raised.

  Size entries in the specified shapes are checked against other entries by
  their __hash__, except:
    - a size entry is interpreted as an explicit size if it can be parsed as an
      integer primitive.
    - a size entry is interpreted as *any* size if it is None or '.'.

  If the first entry of a shape is `...` (type `Ellipsis`) or '*' that indicates
  a variable number of outer dimensions of unspecified size, i.e. the constraint
  applies to the inner-most dimensions only.

  Scalar tensors and specified shapes of length zero (excluding the 'inner-most'
  prefix) are both treated as having a single dimension of size one.

  Args:
    shapes: dictionary with (`Tensor` to shape) items. A shape must be an
      iterable.
    data: The tensors to print out if the condition is False.  Defaults to error
      message and first few entries of the violating tensor.
    summarize: Print this many entries of the tensor.
    message: A string to prefix to the default message.
    name: A name for this operation (optional).  Defaults to "assert_shapes".

  Raises:
    ValueError:  If static checks determine any shape constraint is violated.
  """
  assert_shapes(
      shapes, data=data, summarize=summarize, message=message, name=name)


@tf_export(v1=['debugging.assert_shapes'])
def assert_shapes(shapes, data=None, summarize=None, message=None, name=None):
  """Assert tensor shapes and dimension size relationships between tensors.

  This Op checks that a collection of tensors shape relationships
  satisfies given constraints.

  Example:

  ```python
  tf.assert_shapes({
    (x, ('N', 'Q')),
    (y, ('N', 'D')),
    (param, ('Q',)),
    (scalar, ())
  })
  ```

  Example of adding a dependency to an operation:

  ```python
  with tf.control_dependencies([tf.assert_shapes(shapes)]):
    output = tf.matmul(x, y, transpose_a=True)
  ```

  If `x`, `y`, `param` or `scalar` does not have a shape that satisfies
  all specified constraints, `message`, as well as the first `summarize` entries
  of the first encountered violating tensor are printed, and
  `InvalidArgumentError` is raised.

  Size entries in the specified shapes are checked against other entries by
  their __hash__, except:
    - a size entry is interpreted as an explicit size if it can be parsed as an
      integer primitive.
    - a size entry is interpreted as *any* size if it is None or '.'.

  If the first entry of a shape is `...` (type `Ellipsis`) or '*' that indicates
  a variable number of outer dimensions of unspecified size, i.e. the constraint
  applies to the inner-most dimensions only.

  Scalar tensors and specified shapes of length zero (excluding the 'inner-most'
  prefix) are both treated as having a single dimension of size one.

  Args:
    shapes: dictionary with (`Tensor` to shape) items. A shape must be an
      iterable.
    data: The tensors to print out if the condition is False.  Defaults to error
      message and first few entries of the violating tensor.
    summarize: Print this many entries of the tensor.
    message: A string to prefix to the default message.
    name: A name for this operation (optional).  Defaults to "assert_shapes".

  Returns:
    Op raising `InvalidArgumentError` unless all shape constraints are
    satisfied.
    If static checks determine all constraints are satisfied, a `no_op` is
    returned.

  Raises:
    ValueError:  If static checks determine any shape constraint is violated.
  """
  # If the user manages to assemble a dict containing tensors (possible in
  # Graph mode only), make sure we still accept that.
  if isinstance(shapes, dict):
    shapes = shapes.items()

  message = message or ''
  with ops.name_scope(name, 'assert_shapes', [shapes, data]):
    # Shape specified as None implies no constraint
    shape_constraints = [
        (ops.convert_to_tensor(x), s) for x, s in shapes if s is not None
    ]

    executing_eagerly = context.executing_eagerly()

    def tensor_name(x):
      if executing_eagerly:
        return _shape_and_dtype_str(x)
      return x.name

    tensor_dim_sizes = []
    for tensor, symbolic_shape in shape_constraints:
      is_iterable = (
          hasattr(symbolic_shape, '__iter__') or
          hasattr(symbolic_shape, '__getitem__')  # For Python 2 compat.
      )
      if not is_iterable:
        raise ValueError(
            '%s.  '
            'Tensor %s.  Specified shape must be an iterable.  '
            'An iterable has the attribute `__iter__` or `__getitem__`.  '
            'Received specified shape: %s' %
            (message, tensor_name(tensor), symbolic_shape))

      # We convert this into a tuple to handle strings, lists and numpy arrays
      symbolic_shape_tuple = tuple(symbolic_shape)

      tensors_specified_innermost = False
      for i, symbol in enumerate(symbolic_shape_tuple):
        if symbol not in [Ellipsis, '*']:
          continue

        if i != 0:
          raise ValueError(
              '%s.  '
              'Tensor %s specified shape index %d.  '
              'Symbol `...` or `*` for a variable number of '
              'unspecified dimensions is only allowed as the first entry' %
              (message, tensor_name(tensor), i))

        tensors_specified_innermost = True

      # Only include the size of the specified dimensions since the 0th symbol
      # is either ellipsis or *
      tensor_dim_sizes.append(
          _TensorDimSizes(
              tensor, tensors_specified_innermost, _dimension_sizes(tensor),
              _symbolic_dimension_sizes(
                  symbolic_shape_tuple[1:]
                  if tensors_specified_innermost else symbolic_shape_tuple)))

    rank_assertions = []
    for sizes in tensor_dim_sizes:
      rank = len(sizes.symbolic_sizes)
      rank_zero_or_one = rank in [0, 1]
      if sizes.unspecified_dim:
        if rank_zero_or_one:
          # No assertion of rank needed as `x` only need to have rank at least
          # 0. See elif rank_zero_or_one case comment.
          continue
        assertion = assert_rank_at_least(
            x=sizes.x,
            rank=rank,
            data=data,
            summarize=summarize,
            message=message,
            name=name)
      elif rank_zero_or_one:
        # Rank 0 is treated as rank 1 size 1, i.e. there is
        # no distinction between the two in terms of rank.
        # See _dimension_sizes.
        assertion = assert_rank_in(
            x=sizes.x,
            ranks=[0, 1],
            data=data,
            summarize=summarize,
            message=message,
            name=name)
      else:
        assertion = assert_rank(
            x=sizes.x,
            rank=rank,
            data=data,
            summarize=summarize,
            message=message,
            name=name)
      rank_assertions.append(assertion)

    size_assertions = []
    size_specifications = {}
    for sizes in tensor_dim_sizes:
      for i, size_symbol in enumerate(sizes.symbolic_sizes):

        if _is_symbol_for_any_size(size_symbol):
          # Size specified as any implies no constraint
          continue

        if sizes.unspecified_dim:
          tensor_dim = i - len(sizes.symbolic_sizes)
        else:
          tensor_dim = i

        if size_symbol in size_specifications or _has_known_value(size_symbol):
          if _has_known_value(size_symbol):
            specified_size = int(size_symbol)
            size_check_message = 'Specified explicitly'
          else:
            specified_size, specified_by_y, specified_at_dim = \
                size_specifications[size_symbol]
            size_check_message = (
                'Specified by tensor %s dimension %d' %
                (tensor_name(specified_by_y), specified_at_dim))

          actual_size = sizes.actual_sizes[tensor_dim]
          if _has_known_value(actual_size) and _has_known_value(specified_size):
            if int(actual_size) != int(specified_size):
              raise ValueError(
                  '%s.  %s.  Tensor %s dimension %s must have size %d.  '
                  'Received size %d, shape %s' %
                  (message, size_check_message, tensor_name(sizes.x),
                   tensor_dim, specified_size, actual_size,
                   sizes.x.get_shape()))
            # No dynamic assertion needed
            continue

          condition = math_ops.equal(
              ops.convert_to_tensor(actual_size),
              ops.convert_to_tensor(specified_size))
          data_ = data
          if data is None:
            data_ = [
                message, size_check_message,
                'Tensor %s dimension' % tensor_name(sizes.x), tensor_dim,
                'must have size', specified_size, 'Received shape: ',
                array_ops.shape(sizes.x)
            ]
          size_assertions.append(
              control_flow_ops.Assert(condition, data_, summarize=summarize))
        else:
          size = sizes.actual_sizes[tensor_dim]
          size_specifications[size_symbol] = (size, sizes.x, tensor_dim)

    with ops.control_dependencies(rank_assertions):
      shapes_assertion = control_flow_ops.group(size_assertions)
    return shapes_assertion


# pylint: disable=line-too-long
def _get_diff_for_monotonic_comparison(x):
  """Gets the difference x[1:] - x[:-1]."""
  x = array_ops.reshape(x, [-1])
  if not is_numeric_tensor(x):
    raise TypeError('Expected x to be numeric, instead found: %s' % x)

  # If x has less than 2 elements, there is nothing to compare.  So return [].
  is_shorter_than_two = math_ops.less(array_ops.size(x), 2)
  short_result = lambda: ops.convert_to_tensor([], dtype=x.dtype)

  # With 2 or more elements, return x[1:] - x[:-1]
  s_len = array_ops.shape(x) - 1
  diff = lambda: array_ops.strided_slice(x, [1], [1] + s_len)- array_ops.strided_slice(x, [0], s_len)
  return control_flow_ops.cond(is_shorter_than_two, short_result, diff)


@tf_export(
    'debugging.is_numeric_tensor',
    v1=['debugging.is_numeric_tensor', 'is_numeric_tensor'])
@deprecation.deprecated_endpoints('is_numeric_tensor')
def is_numeric_tensor(tensor):
  """Returns `True` if the elements of `tensor` are numbers.

  Specifically, returns `True` if the dtype of `tensor` is one of the following:

  * `tf.float32`
  * `tf.float64`
  * `tf.int8`
  * `tf.int16`
  * `tf.int32`
  * `tf.int64`
  * `tf.uint8`
  * `tf.qint8`
  * `tf.qint32`
  * `tf.quint8`
  * `tf.complex64`

  Returns `False` if `tensor` is of a non-numeric type or if `tensor` is not
  a `tf.Tensor` object.
  """
  return isinstance(tensor, ops.Tensor) and tensor.dtype in NUMERIC_TYPES


@tf_export(
    'math.is_non_decreasing',
    v1=[
        'math.is_non_decreasing', 'debugging.is_non_decreasing',
        'is_non_decreasing'
    ])
@deprecation.deprecated_endpoints('debugging.is_non_decreasing',
                                  'is_non_decreasing')
def is_non_decreasing(x, name=None):
  """Returns `True` if `x` is non-decreasing.

  Elements of `x` are compared in row-major order.  The tensor `[x[0],...]`
  is non-decreasing if for every adjacent pair we have `x[i] <= x[i+1]`.
  If `x` has less than two elements, it is trivially non-decreasing.

  See also:  `is_strictly_increasing`

  Args:
    x: Numeric `Tensor`.
    name: A name for this operation (optional).  Defaults to "is_non_decreasing"

  Returns:
    Boolean `Tensor`, equal to `True` iff `x` is non-decreasing.

  Raises:
    TypeError: if `x` is not a numeric tensor.
  """
  with ops.name_scope(name, 'is_non_decreasing', [x]):
    diff = _get_diff_for_monotonic_comparison(x)
    # When len(x) = 1, diff = [], less_equal = [], and reduce_all([]) = True.
    zero = ops.convert_to_tensor(0, dtype=diff.dtype)
    return math_ops.reduce_all(math_ops.less_equal(zero, diff))


@tf_export(
    'math.is_strictly_increasing',
    v1=[
        'math.is_strictly_increasing', 'debugging.is_strictly_increasing',
        'is_strictly_increasing'
    ])
@deprecation.deprecated_endpoints('debugging.is_strictly_increasing',
                                  'is_strictly_increasing')
def is_strictly_increasing(x, name=None):
  """Returns `True` if `x` is strictly increasing.

  Elements of `x` are compared in row-major order.  The tensor `[x[0],...]`
  is strictly increasing if for every adjacent pair we have `x[i] < x[i+1]`.
  If `x` has less than two elements, it is trivially strictly increasing.

  See also:  `is_non_decreasing`

  Args:
    x: Numeric `Tensor`.
    name: A name for this operation (optional).
      Defaults to "is_strictly_increasing"

  Returns:
    Boolean `Tensor`, equal to `True` iff `x` is strictly increasing.

  Raises:
    TypeError: if `x` is not a numeric tensor.
  """
  with ops.name_scope(name, 'is_strictly_increasing', [x]):
    diff = _get_diff_for_monotonic_comparison(x)
    # When len(x) = 1, diff = [], less = [], and reduce_all([]) = True.
    zero = ops.convert_to_tensor(0, dtype=diff.dtype)
    return math_ops.reduce_all(math_ops.less(zero, diff))


def _assert_same_base_type(items, expected_type=None):
  r"""Asserts all items are of the same base type.

  Args:
    items: List of graph items (e.g., `Variable`, `Tensor`, `SparseTensor`,
        `Operation`, or `IndexedSlices`). Can include `None` elements, which
        will be ignored.
    expected_type: Expected type. If not specified, assert all items are
        of the same base type.

  Returns:
    Validated type, or none if neither expected_type nor items provided.

  Raises:
    ValueError: If any types do not match.
  """
  original_expected_type = expected_type
  mismatch = False
  for item in items:
    if item is not None:
      item_type = item.dtype.base_dtype
      if not expected_type:
        expected_type = item_type
      elif expected_type != item_type:
        mismatch = True
        break
  if mismatch:
    # Loop back through and build up an informative error message (this is very
    # slow, so we don't do it unless we found an error above).
    expected_type = original_expected_type
    original_item_str = None
    for item in items:
      if item is not None:
        item_type = item.dtype.base_dtype
        if not expected_type:
          expected_type = item_type
          original_item_str = item.name if hasattr(item, 'name') else str(item)
        elif expected_type != item_type:
          raise ValueError('%s, type=%s, must be of the same type (%s)%s.' % (
              item.name if hasattr(item, 'name') else str(item),
              item_type, expected_type,
              (' as %s' % original_item_str) if original_item_str else ''))
    return expected_type  # Should be unreachable
  else:
    return expected_type


@tf_export(
    'debugging.assert_same_float_dtype',
    v1=['debugging.assert_same_float_dtype', 'assert_same_float_dtype'])
@deprecation.deprecated_endpoints('assert_same_float_dtype')
def assert_same_float_dtype(tensors=None, dtype=None):
  """Validate and return float type based on `tensors` and `dtype`.

  For ops such as matrix multiplication, inputs and weights must be of the
  same float type. This function validates that all `tensors` are the same type,
  validates that type is `dtype` (if supplied), and returns the type. Type must
  be a floating point type. If neither `tensors` nor `dtype` is supplied,
  the function will return `dtypes.float32`.

  Args:
    tensors: Tensors of input values. Can include `None` elements, which will be
        ignored.
    dtype: Expected type.

  Returns:
    Validated type.

  Raises:
    ValueError: if neither `tensors` nor `dtype` is supplied, or result is not
        float, or the common type of the inputs is not a floating point type.
  """
  if tensors:
    dtype = _assert_same_base_type(tensors, dtype)
  if not dtype:
    dtype = dtypes.float32
  elif not dtype.is_floating:
    raise ValueError('Expected floating point type, got %s.' % dtype)
  return dtype


@tf_export('debugging.assert_scalar', v1=[])
def assert_scalar_v2(tensor, message=None, name=None):
  """Asserts that the given `tensor` is a scalar.

  This function raises `ValueError` unless it can be certain that the given
  `tensor` is a scalar. `ValueError` is also raised if the shape of `tensor` is
  unknown.

  This is always checked statically, so this method returns nothing.

  Args:
    tensor: A `Tensor`.
    message: A string to prefix to the default message.
    name:  A name for this operation. Defaults to "assert_scalar"

  Raises:
    ValueError: If the tensor is not scalar (rank 0), or if its shape is
      unknown.
  """
  assert_scalar(tensor=tensor, message=message, name=name)


@tf_export(v1=['debugging.assert_scalar', 'assert_scalar'])
@deprecation.deprecated_endpoints('assert_scalar')
def assert_scalar(tensor, name=None, message=None):
  """Asserts that the given `tensor` is a scalar (i.e. zero-dimensional).

  This function raises `ValueError` unless it can be certain that the given
  `tensor` is a scalar. `ValueError` is also raised if the shape of `tensor` is
  unknown.

  Args:
    tensor: A `Tensor`.
    name:  A name for this operation. Defaults to "assert_scalar"
    message: A string to prefix to the default message.

  Returns:
    The input tensor (potentially converted to a `Tensor`).

  Raises:
    ValueError: If the tensor is not scalar (rank 0), or if its shape is
      unknown.
  """
  with ops.name_scope(name, 'assert_scalar', [tensor]) as name_scope:
    tensor = ops.convert_to_tensor(tensor, name=name_scope)
    shape = tensor.get_shape()
    if shape.ndims != 0:
      if context.executing_eagerly():
        raise ValueError('%sExpected scalar shape, saw shape: %s.'
                         % (message or '', shape,))
      else:
        raise ValueError('%sExpected scalar shape for %s, saw shape: %s.'
                         % (message or '', tensor.name, shape))
    return tensor


@tf_export('ensure_shape')
def ensure_shape(x, shape, name=None):
  """Updates the shape of a tensor and checks at runtime that the shape holds.

  For example:
  ```python
  x = tf.compat.v1.placeholder(tf.int32)
  print(x.shape)
  ==> TensorShape(None)
  y = x * 2
  print(y.shape)
  ==> TensorShape(None)

  y = tf.ensure_shape(y, (None, 3, 3))
  print(y.shape)
  ==> TensorShape([Dimension(None), Dimension(3), Dimension(3)])

  with tf.compat.v1.Session() as sess:
    # Raises tf.errors.InvalidArgumentError, because the shape (3,) is not
    # compatible with the shape (None, 3, 3)
    sess.run(y, feed_dict={x: [1, 2, 3]})

  ```

  NOTE: This differs from `Tensor.set_shape` in that it sets the static shape
  of the resulting tensor and enforces it at runtime, raising an error if the
  tensor's runtime shape is incompatible with the specified shape.
  `Tensor.set_shape` sets the static shape of the tensor without enforcing it
  at runtime, which may result in inconsistencies between the statically-known
  shape of tensors and the runtime value of tensors.

  Args:
    x: A `Tensor`.
    shape: A `TensorShape` representing the shape of this tensor, a
      `TensorShapeProto`, a list, a tuple, or None.
    name: A name for this operation (optional). Defaults to "EnsureShape".

  Returns:
    A `Tensor`. Has the same type and contents as `x`. At runtime, raises a
    `tf.errors.InvalidArgumentError` if `shape` is incompatible with the shape
    of `x`.
  """
  if not isinstance(shape, tensor_shape.TensorShape):
    shape = tensor_shape.TensorShape(shape)

  return array_ops.ensure_shape(x, shape, name=name)


@ops.RegisterGradient('EnsureShape')
def _ensure_shape_grad(op, grad):
  del op  # Unused.
  return grad<|MERGE_RESOLUTION|>--- conflicted
+++ resolved
@@ -89,24 +89,21 @@
   """Returns a string containing tensor's shape and dtype."""
   return 'shape=%s dtype=%s' % (tensor.shape, tensor.dtype.name)
 
+
 def _unary_assert_doc(sym, sym_name):
-  """
-  Common docstring for assert_* ops that evaluate a unary predicate over every
-  element of a tensor.
-
-  Args:
-    sym: Mathematical symbol for the check performed on each element, i.e.
-      "> 0"
+  """Common docstring for assert_* ops that evaluate a unary predicate over every element of a tensor.
+
+  Args:
+    sym: Mathematical symbol for the check performed on each element, i.e. "> 0"
     sym_name: English-language name for the op described by sym
 
   Returns:
     Decorator that adds the appropriate docstring to the function for symbol
     `sym`.
   """
+
   def _decorator(func):
-    """
-    Generated decorator that adds the appropriate docstring to the function for
-    symbol `sym`.
+    """Generated decorator that adds the appropriate docstring to the function for symbol `sym`.
 
     Args:
       func: Function for a TensorFlow op
@@ -149,16 +146,15 @@
       InvalidArgumentError: if the check can be performed immediately and
         `x {sym}` is False. The check can be performed immediately during 
         eager execution or if `x` is statically known.
-    """.format(sym=sym, sym_name=cap_sym_name, opname=opname)
+    """.format(
+        sym=sym, sym_name=cap_sym_name, opname=opname)
     return func
 
   return _decorator
 
 
 def _binary_assert_doc(sym):
-  """
-  Common docstring for most of the v1 assert_* ops that compare two tensors
-  element-wise.
+  """Common docstring for most of the v1 assert_* ops that compare two tensors element-wise.
 
   Args:
     sym: Binary operation symbol, i.e. "=="
@@ -167,10 +163,9 @@
     Decorator that adds the appropriate docstring to the function for
   symbol `sym`.
   """
+
   def _decorator(func):
-    """
-    Generated decorator that adds the appropriate docstring to the function for
-    symbol `sym`.
+    """Generated decorator that adds the appropriate docstring to the function for symbol `sym`.
 
     Args:
       func: Function for a TensorFlow op
@@ -214,24 +209,23 @@
       InvalidArgumentError: if the check can be performed immediately and
         `x {sym} y` is False. The check can be performed immediately during 
         eager execution or if `x` and `y` are statically known.
-    """.format(sym=sym, opname=opname)
+    """.format(
+        sym=sym, opname=opname)
     return func
 
   return _decorator
 
 
 def _make_assert_msg_data(sym, x, y, summarize, test_op):
-  """
-  Subroutine of _binary_assert that generates the components of the default
-  error message when running in eager mode.
-
-  Args:
-    sym: Mathematical symbol for the test to apply to pairs of tensor
-      elements, i.e. "=="
+  """Subroutine of _binary_assert that generates the components of the default error message when running in eager mode.
+
+  Args:
+    sym: Mathematical symbol for the test to apply to pairs of tensor elements,
+      i.e. "=="
     x: First input to the assertion after applying `convert_to_tensor()`
     y: Second input to the assertion
-    summarize: Value of the "summarize" parameter to the original assert_*
-      call; tells how many elements of each tensor to print.
+    summarize: Value of the "summarize" parameter to the original assert_* call;
+      tells how many elements of each tensor to print.
     test_op: TensorFlow op that returns a Boolean tensor with True in each
       position where the assertion is satisfied.
 
@@ -262,7 +256,7 @@
       data.append(x_vals.numpy().reshape((-1,))[:num_vals])
       data.append('Corresponding y values:')
       data.append(y_vals.numpy().reshape((-1,))[:num_vals])
-    
+
     # reshape((-1,)) is the fastest way to get a flat array view.
     x_np = x.numpy().reshape((-1,))
     y_np = y.numpy().reshape((-1,))
@@ -277,14 +271,12 @@
 
 
 def _pretty_print(data_item, summarize):
-  """
-  Format a data item for use in an error message in eager mode.
- 
-  Args:
-    data_item: One of the items in the "data" argument to an assert_*
-      function. Can be a Tensor or a scalar value.
-    summarize: How many elements to retain of each tensor-valued entry 
-      in data.
+  """Format a data item for use in an error message in eager mode.
+
+  Args:
+    data_item: One of the items in the "data" argument to an assert_* function.
+      Can be a Tensor or a scalar value.
+    summarize: How many elements to retain of each tensor-valued entry in data.
 
   Returns:
     An appropriate string representation of data_item
@@ -298,37 +290,35 @@
       flat = arr.reshape((-1,))
       lst = [str(x) for x in flat[:summarize]]
       if len(lst) < flat.size:
-        lst.append("...")
+        lst.append('...')
       return str(lst)
   else:
     return str(data_item)
 
 
-def _binary_assert(sym, opname, op_func, static_func,
-                   x, y, data, summarize, message, name):
-  """
-  Generic binary elementwise assertion. Implements the behavior described
-  in _binary_assert_doc() above.
-
-  Args:
-    sym: Mathematical symbol for the test to apply to pairs of tensor
-      elements, i.e. "=="
+def _binary_assert(sym, opname, op_func, static_func, x, y, data, summarize,
+                   message, name):
+  """Generic binary elementwise assertion.
+
+  Implements the behavior described in _binary_assert_doc() above.
+  Args:
+    sym: Mathematical symbol for the test to apply to pairs of tensor elements,
+      i.e. "=="
     opname: Name of the assert op in the public API, i.e. "assert_equal"
-    op_func: Function that, if passed the two Tensor inputs to the 
-      assertion (x and y), will return the test to be passed to reduce_all()
-      i.e. 
+    op_func: Function that, if passed the two Tensor inputs to the assertion (x
+      and y), will return the test to be passed to reduce_all() i.e.
     static_func: Function that, if passed numpy ndarray versions of the two
-      inputs to the assertion, will return a Boolean ndarray with containing 
+      inputs to the assertion, will return a Boolean ndarray with containing
       True in all positions where the assertion PASSES.
       i.e. lambda x,y: (x == y) for assert_equal()
     x:  Numeric `Tensor`.
     y:  Numeric `Tensor`, same dtype as and broadcastable to `x`.
     data:  The tensors to print out if the condition is False.  Defaults to
-           error message and first few entries of `x`, `y`.
+      error message and first few entries of `x`, `y`.
     summarize: Print this many entries of each tensor.
     message: A string to prefix to the default message.
     name: A name for this operation (optional).  Defaults to the value of
-          `opname`.
+      `opname`.
 
   Returns:
     See docstring template in _binary_assert_doc().
@@ -350,7 +340,7 @@
       if summarize is None:
         summarize = 3
       elif summarize < 0:
-        summarize = 1e9 # Code below will find exact size of x and y.
+        summarize = 1e9  # Code below will find exact size of x and y.
 
       if data is None:
         data = _make_assert_msg_data(sym, x, y, summarize, test_op)
@@ -359,10 +349,11 @@
         data = [message] + list(data)
 
       raise errors.InvalidArgumentError(
-          node_def=None, op=None, 
+          node_def=None,
+          op=None,
           message=('\n'.join([_pretty_print(d, summarize) for d in data])))
 
-    else:   # not context.executing_eagerly()
+    else:  # not context.executing_eagerly()
       if data is None:
         data = [
             'Condition x %s y did not hold element-wise:' % sym,
@@ -446,7 +437,7 @@
 @tf_export(v1=['debugging.assert_negative', 'assert_negative'])
 @deprecation.deprecated_endpoints('assert_negative')
 @_unary_assert_doc('< 0', 'negative')
-def assert_negative(x, data=None, summarize=None, message=None, name=None):
+def assert_negative(x, data=None, summarize=None, message=None, name=None):  # pylint: disable=missing-docstring
   message = message or ''
   with ops.name_scope(name, 'assert_negative', [x, data]):
     x = ops.convert_to_tensor(x, name='x')
@@ -498,7 +489,7 @@
 @tf_export(v1=['debugging.assert_positive', 'assert_positive'])
 @deprecation.deprecated_endpoints('assert_positive')
 @_unary_assert_doc('> 0', 'positive')
-def assert_positive(x, data=None, summarize=None, message=None, name=None):
+def assert_positive(x, data=None, summarize=None, message=None, name=None):  # pylint: disable=missing-docstring
   message = message or ''
   with ops.name_scope(name, 'assert_positive', [x, data]):
     x = ops.convert_to_tensor(x, name='x')
@@ -551,7 +542,7 @@
 @tf_export(v1=['debugging.assert_non_negative', 'assert_non_negative'])
 @deprecation.deprecated_endpoints('assert_non_negative')
 @_unary_assert_doc('>= 0', 'non-negative')
-def assert_non_negative(x, data=None, summarize=None, message=None, name=None):
+def assert_non_negative(x, data=None, summarize=None, message=None, name=None):  # pylint: disable=missing-docstring
   message = message or ''
   with ops.name_scope(name, 'assert_non_negative', [x, data]):
     x = ops.convert_to_tensor(x, name='x')
@@ -605,7 +596,7 @@
 @tf_export(v1=['debugging.assert_non_positive', 'assert_non_positive'])
 @deprecation.deprecated_endpoints('assert_non_positive')
 @_unary_assert_doc('<= 0', 'non-positive')
-def assert_non_positive(x, data=None, summarize=None, message=None, name=None):
+def assert_non_positive(x, data=None, summarize=None, message=None, name=None):  # pylint: disable=missing-docstring
   message = message or ''
   with ops.name_scope(name, 'assert_non_positive', [x, data]):
     x = ops.convert_to_tensor(x, name='x')
@@ -658,116 +649,14 @@
 
 @tf_export(v1=['debugging.assert_equal', 'assert_equal'])
 @_binary_assert_doc('==')
-def assert_equal(x, y, data=None, summarize=None, message=None, name=None):
-<<<<<<< HEAD
-  """Assert the condition `x == y` holds element-wise.
-
-  Example of adding a dependency to an operation:
-
-  ```python
-  with tf.control_dependencies([tf.compat.v1.assert_equal(x, y)]):
-    output = tf.reduce_sum(x)
-  ```
-
-  This condition holds if for every pair of (possibly broadcast) elements
-  `x[i]`, `y[i]`, we have `x[i] == y[i]`.
-  If both `x` and `y` are empty, this is trivially satisfied.
-
-  Args:
-    x:  Numeric `Tensor`.
-    y:  Numeric `Tensor`, same dtype as and broadcastable to `x`.
-    data:  The tensors to print out if the condition is False.  Defaults to
-      error message and first few entries of `x`, `y`.
-    summarize: Print this many entries of each tensor.
-    message: A string to prefix to the default message.
-    name: A name for this operation (optional).  Defaults to "assert_equal".
-
-  Returns:
-    Op that raises `InvalidArgumentError` if `x == y` is False.
-    @compatibility(eager)
-    returns None
-    @end_compatibility
-
-  Raises:
-    InvalidArgumentError: if the check can be performed immediately and
-      `x == y` is False. The check can be performed immediately during eager
-      execution or if `x` and `y` are statically known.
-  """
-  message = message or ''
+def assert_equal(x, y, data=None, summarize=None, message=None, name=None):  # pylint: disable=missing-docstring
   with ops.name_scope(name, 'assert_equal', [x, y, data]):
-    x = ops.convert_to_tensor(x, name='x')
-    y = ops.convert_to_tensor(y, name='y')
-
     # Short-circuit if x and y are the same tensor.
     if x is y:
       return None if context.executing_eagerly() else control_flow_ops.no_op()
-
-    if context.executing_eagerly():
-      eq = math_ops.equal(x, y)
-      condition = math_ops.reduce_all(eq)
-      if not condition:
-        # Prepare a message with first elements of x and y.
-        summary_msg = ''
-        # Default to printing 3 elements like control_flow_ops.Assert (used
-        # by graph mode) does.
-        summarize = 3 if summarize is None else summarize
-        if summarize:
-          # reshape((-1,)) is the fastest way to get a flat array view.
-          x_np = x.numpy().reshape((-1,))
-          y_np = y.numpy().reshape((-1,))
-          x_sum = min(x_np.size, summarize)
-          y_sum = min(y_np.size, summarize)
-          summary_msg = ('First %d elements of x:\n%s\n'
-                         'First %d elements of y:\n%s\n' %
-                         (x_sum, x_np[:x_sum],
-                          y_sum, y_np[:y_sum]))
-
-        index_and_values_str = ''
-        if x.shape == y.shape and x.shape.as_list():
-          # If the shapes of x and y are the same (and not scalars),
-          # Get the values that actually differed and their indices.
-          # If shapes are different this information is more confusing
-          # than useful.
-          mask = math_ops.logical_not(eq)
-          indices = array_ops.where(mask)
-          indices_np = indices.numpy()
-          x_vals = array_ops.boolean_mask(x, mask)
-          y_vals = array_ops.boolean_mask(y, mask)
-          summarize = min(summarize, indices_np.shape[0])
-          index_and_values_str = (
-              'Indices of first %s different values:\n%s\n'
-              'Corresponding x values:\n%s\n'
-              'Corresponding y values:\n%s\n' %
-              (summarize, indices_np[:summarize],
-               x_vals.numpy().reshape((-1,))[:summarize],
-               y_vals.numpy().reshape((-1,))[:summarize]))
-
-        raise errors.InvalidArgumentError(
-            node_def=None, op=None,
-            message=('%s\nCondition x == y did not hold.\n%s%s' %
-                     (message or '', index_and_values_str, summary_msg)))
-      return
-
-    if data is None:
-      data = [
-          message,
-          'Condition x == y did not hold element-wise:',
-          'x (%s) = ' % x.name, x,
-          'y (%s) = ' % y.name, y
-      ]
-    condition = math_ops.reduce_all(math_ops.equal(x, y))
-    x_static = tensor_util.constant_value(x)
-    y_static = tensor_util.constant_value(y)
-    if x_static is not None and y_static is not None:
-      condition_static = (x_static == y_static).all()
-      _assert_static(condition_static, data)
-    return control_flow_ops.Assert(condition, data, summarize=summarize)
-=======
-  return _binary_assert('==', 'assert_equal', 
-                        math_ops.equal,
+  return _binary_assert('==', 'assert_equal', math_ops.equal,
                         lambda x, y: (x == y),
                         x, y, data, summarize, message, name)
->>>>>>> 5b733714
 
 
 @tf_export('debugging.assert_none_equal', v1=[])
@@ -813,10 +702,9 @@
 @_binary_assert_doc('!=')
 def assert_none_equal(
     x, y, data=None, summarize=None, message=None, name=None):
-  return _binary_assert('!=', 'assert_none_equal', 
-                        math_ops.not_equal,
-                        lambda x, y: (x != y),
-                        x, y, data, summarize, message, name)
+  return _binary_assert('!=', 'assert_none_equal', math_ops.not_equal,
+                        lambda x, y: (x != y), x, y, data, summarize, message,
+                        name)
 
 
 @tf_export('debugging.assert_near', v1=[])
@@ -989,9 +877,7 @@
 @tf_export(v1=['debugging.assert_less', 'assert_less'])
 @_binary_assert_doc('<')
 def assert_less(x, y, data=None, summarize=None, message=None, name=None):
-  return _binary_assert('<', 'assert_less', 
-                        math_ops.less,
-                        lambda x, y: (x < y),
+  return _binary_assert('<', 'assert_less', math_ops.less, lambda x, y: (x < y),
                         x, y, data, summarize, message, name)
 
 
@@ -1035,10 +921,9 @@
 @deprecation.deprecated_endpoints('assert_less_equal')
 @_binary_assert_doc('<=')
 def assert_less_equal(x, y, data=None, summarize=None, message=None, name=None):
-  return _binary_assert('<=', 'assert_less_equal', 
-                        math_ops.less_equal,
-                        lambda x, y: (x <= y),
-                        x, y, data, summarize, message, name)
+  return _binary_assert('<=', 'assert_less_equal', math_ops.less_equal,
+                        lambda x, y: (x <= y), x, y, data, summarize, message,
+                        name)
 
 
 @tf_export('debugging.assert_greater', 'assert_greater', v1=[])
@@ -1079,9 +964,8 @@
 
 @tf_export(v1=['debugging.assert_greater', 'assert_greater'])
 @_binary_assert_doc('>')
-def assert_greater(x, y, data=None, summarize=None, message=None, name=None):
-  return _binary_assert('>', 'assert_greater', 
-                        math_ops.greater,
+def assert_greater(x, y, data=None, summarize=None, message=None, name=None):  # pylint: disable=missing-docstring
+  return _binary_assert('>', 'assert_greater', math_ops.greater,
                         lambda x, y: (x > y),
                         x, y, data, summarize, message, name)
 
@@ -1128,10 +1012,9 @@
 @_binary_assert_doc('>=')
 def assert_greater_equal(x, y, data=None, summarize=None, message=None,
                          name=None):
-  return _binary_assert('>=', 'assert_greater_equal', 
-                        math_ops.greater_equal,
-                        lambda x, y: (x >= y),
-                        x, y, data, summarize, message, name)
+  return _binary_assert('>=', 'assert_greater_equal', math_ops.greater_equal,
+                        lambda x, y: (x >= y), x, y, data, summarize, message,
+                        name)
 
 
 def _assert_rank_condition(
@@ -2275,4 +2158,4 @@
 @ops.RegisterGradient('EnsureShape')
 def _ensure_shape_grad(op, grad):
   del op  # Unused.
-  return grad+  return grad
