--- conflicted
+++ resolved
@@ -4386,13 +4386,8 @@
 
   @test_util.run_deprecated_v1
   def test_get_sparse_tensors_with_inputs_too_small(self):
-<<<<<<< HEAD
-    column = fc.categorical_column_with_identity(key='aaa', num_buckets=3)
+    column = fc._categorical_column_with_identity(key='aaa', num_buckets=3)
     inputs_value = sparse_tensor.SparseTensorValue(
-=======
-    column = fc._categorical_column_with_identity(key='aaa', num_buckets=3)
-    inputs = sparse_tensor.SparseTensorValue(
->>>>>>> 3a3b1132
         indices=((0, 0), (1, 0), (1, 1)),
         values=(1, -1, 0),
         dense_shape=(2, 2))
@@ -4408,13 +4403,8 @@
 
   @test_util.run_deprecated_v1
   def test_get_sparse_tensors_with_inputs_too_big(self):
-<<<<<<< HEAD
-    column = fc.categorical_column_with_identity(key='aaa', num_buckets=3)
+    column = fc._categorical_column_with_identity(key='aaa', num_buckets=3)
     inputs_value = sparse_tensor.SparseTensorValue(
-=======
-    column = fc._categorical_column_with_identity(key='aaa', num_buckets=3)
-    inputs = sparse_tensor.SparseTensorValue(
->>>>>>> 3a3b1132
         indices=((0, 0), (1, 0), (1, 1)),
         values=(1, 99, 0),
         dense_shape=(2, 2))
