# Copyright 2016 The TensorFlow Authors. All Rights Reserved.
#
# Licensed under the Apache License, Version 2.0 (the "License");
# you may not use this file except in compliance with the License.
# You may obtain a copy of the License at
#
#     http://www.apache.org/licenses/LICENSE-2.0
#
# Unless required by applicable law or agreed to in writing, software
# distributed under the License is distributed on an "AS IS" BASIS,
# WITHOUT WARRANTIES OR CONDITIONS OF ANY KIND, either express or implied.
# See the License for the specific language governing permissions and
# limitations under the License.
# ==============================================================================
"""Tests for tensorflow.ops.math_ops.matrix_inverse."""
from __future__ import absolute_import
from __future__ import division
from __future__ import print_function

import numpy as np
import tensorflow as tf


class SvdOpTest(tf.test.TestCase):

  def testWrongDimensions(self):
<<<<<<< HEAD
    # The input to svd should be 2-dimensional tensor.
    scalar = tf.constant(1.)
    with self.assertRaisesRegexp(ValueError,
                                 "Shape must be rank 2 but is rank 0"):
      tf.svd(scalar)
    vector = tf.constant([1., 2.])
    with self.assertRaisesRegexp(ValueError,
                                 "Shape must be rank 2 but is rank 1"):
      tf.svd(vector)
    tensor = tf.constant([[[1., 2.], [3., 4.]], [[1., 2.], [3., 4.]]])
    with self.assertRaisesRegexp(ValueError,
                                 "Shape must be rank 2 but is rank 3"):
      tf.svd(tensor)
    scalar = tf.constant(1. + 1.0j)
    with self.assertRaises(ValueError):
      tf.svd(scalar)
    vector = tf.constant([1. + 1.0j, 2. + 2.0j])
    with self.assertRaises(ValueError):
      tf.svd(vector)
    tensor = tf.constant([[[1. + 1.0j, 2. + 2.0j], [3. + 3.0j, 4. + 4.0j]],
                          [[1. + 1.0j, 2. + 2.0j], [3. + 3.0j, 4. + 4.0j]]])
    with self.assertRaises(ValueError):
      tf.svd(tensor)

=======
>>>>>>> 3127edd1
    # The input to batch_svd should be a tensor of at least rank 2.
    scalar = tf.constant(1.)
    with self.assertRaisesRegexp(ValueError,
                                 "Shape must be at least rank 2 but is rank 0"):
      tf.svd(scalar)
    vector = tf.constant([1., 2.])
    with self.assertRaisesRegexp(ValueError,
                                 "Shape must be at least rank 2 but is rank 1"):
<<<<<<< HEAD
      tf.batch_svd(vector)
    scalar = tf.constant(1. + 1.0j)
    with self.assertRaises(ValueError):
      tf.batch_svd(scalar)
    vector = tf.constant([1. + 1.0j, 2. + 2.0j])
    with self.assertRaises(ValueError):
      tf.batch_svd(vector)
=======
      tf.svd(vector)
>>>>>>> 3127edd1


def _GetSvdOpTest(dtype_, shape_):

  is_complex = dtype_ in (np.complex64, np.complex128)
  is_single = dtype_ in (np.float32, np.complex64)

  def CompareSingularValues(self, x, y):
    if is_single:
      tol = 5e-5
    else:
      tol = 1e-14
    self.assertAllClose(np.real(x), np.real(y),
                        atol=(np.real(x)[0] + np.real(y)[0]) * tol)
    self.assertAllClose(np.imag(x), np.imag(y),
                        atol=(np.imag(x)[0] + np.imag(y)[0]) * tol)

  def CompareSingularVectors(self, x, y, rank):
    if is_single:
      atol = 5e-4
    else:
      atol = 5e-14
    # We only compare the first 'rank' singular vectors since the
    # remainder form an arbitrary orthonormal basis for the
    # (row- or column-) null space, whose exact value depends on
    # implementation details. Notice that since we check that the
    # matrices of singular vectors are unitary elsewhere, we do
    # implicitly test that the trailing vectors of x and y span the
    # same space.
    x = x[..., 0:rank]
    y = y[..., 0:rank]
    # Singular vectors are only unique up to sign (complex phase factor for
    # complex matrices), so we normalize the signs first.
    if dtype_ in (np.float32, np.float64):
      signs = np.sign(np.sum(np.divide(x, y), -2, keepdims=True))
      x *= signs
      self.assertAllClose(x, y, atol=atol)
    else:
      phases = np.divide(np.sum(np.divide(y, x), -2, keepdims=True),
                         np.abs(np.sum(np.divide(y, x), -2, keepdims=True)))
      x *= phases
      self.assertAllClose(np.real(x), np.real(y), atol=atol)
      self.assertAllClose(np.imag(x), np.imag(y), atol=atol)

  def CheckApproximation(self, a, u, s, v, full_matrices):
    if dtype_ in (np.float32, np.complex64):
      tol = 1e-5
    else:
      tol = 1e-14
    # Tests that a ~= u*diag(s)*transpose(v).
    batch_shape = a.shape[:-2]
    m = a.shape[-2]
    n = a.shape[-1]
    diag_s = tf.cast(tf.batch_matrix_diag(s), dtype=dtype_)
    if full_matrices:
      if m > n:
        zeros = tf.zeros(batch_shape + (m - n, n), dtype=dtype_)
        diag_s = tf.concat(a.ndim - 2, [diag_s, zeros])
      elif n > m:
        zeros = tf.zeros(batch_shape + (m, n - m), dtype=dtype_)
        diag_s = tf.concat(a.ndim - 1, [diag_s, zeros])
    a_recon = tf.batch_matmul(tf.cast(u, dtype=dtype_),
                              tf.cast(diag_s, dtype=dtype_))
    a_recon = tf.batch_matmul(a_recon, tf.cast(v, dtype=dtype_), adj_y=True)
    self.assertAllClose(np.real(a_recon.eval()),
                        np.real(a), rtol=tol, atol=tol)
    self.assertAllClose(np.imag(a_recon.eval()),
                        np.imag(a), rtol=tol, atol=tol)

  def CheckUnitary(self, x):
    # Tests that x[...,:,:]^H * x[...,:,:] is close to the identity.
    xx = tf.batch_matmul(x, x, adj_x=True)
    identity = tf.batch_matrix_band_part(tf.ones_like(xx), 0, 0)
    if is_single:
      tol = 1e-5
    else:
      tol = 1e-14
    self.assertAllClose(np.real(identity.eval()),
                        np.real(xx.eval()), atol=tol)
    self.assertAllClose(np.imag(identity.eval()),
                        np.imag(xx.eval()), atol=tol)

  def Test(self):
    np.random.seed(1)

    if dtype_ in (np.float32, np.float64):
      x = np.random.uniform(low=-1.0, high=1.0,
                            size=np.prod(shape_)).reshape(shape_).astype(dtype_)
    elif dtype == np.complex64:
      x = np.random.uniform(low=-1.0, high=1.0,
                        size=np.prod(shape_)).reshape(shape_).astype(np.float32)
      + 1j * np.random.uniform(low=-1.0, high=1.0,
                        size=np.prod(shape_)).reshape(shape_).astype(np.float32)
    else:
      x = np.random.uniform(low=-1.0, high=1.0,
                        size=np.prod(shape_)).reshape(shape_).astype(np.float64)
      + 1j * np.random.uniform(low=-1.0, high=1.0,
                        size=np.prod(shape_)).reshape(shape_).astype(np.float64)

    for compute_uv in False, True:
      for full_matrices in False, True:
        with self.test_session():
          if compute_uv:
            tf_s, tf_u, tf_v = tf.svd(tf.constant(x),
                                      compute_uv=compute_uv,
                                      full_matrices=full_matrices)
          else:
            tf_s = tf.svd(tf.constant(x),
                          compute_uv=compute_uv,
                          full_matrices=full_matrices)
          if compute_uv:
            np_u, np_s, np_v = np.linalg.svd(x,
                                             compute_uv=compute_uv,
                                             full_matrices=full_matrices)
          else:
            np_s = np.linalg.svd(x,
                                 compute_uv=compute_uv,
                                 full_matrices=full_matrices)
          CompareSingularValues(self, np_s, tf_s.eval())
          if compute_uv:
            CompareSingularVectors(self, np_u, tf_u.eval(), min(shape_[-2:]))
            CompareSingularVectors(self, np.conj(np.swapaxes(np_v, -2, -1)),
                                   tf_v.eval(), min(shape_[-2:]))
            CheckApproximation(self, x, tf_u, tf_s, tf_v, full_matrices)
            CheckUnitary(self, tf_u)
            CheckUnitary(self, tf_v)

  return Test


if __name__ == "__main__":
  for dtype in np.float32, np.float64, np.complex64, np.complex128:
    for rows in 1, 2, 5, 10, 32, 100:
      for cols in 1, 2, 5, 10, 32, 100:
        for batch_dims in [(), (3,)] + [(3, 2)] * (max(rows, cols) < 10):
          shape = batch_dims + (rows, cols)
          name = "%s_%s" % (dtype.__name__, "_".join(map(str, shape)))
          setattr(SvdOpTest, "testSvd_" + name, _GetSvdOpTest(dtype, shape))
  tf.test.main()<|MERGE_RESOLUTION|>--- conflicted
+++ resolved
@@ -24,33 +24,6 @@
 class SvdOpTest(tf.test.TestCase):
 
   def testWrongDimensions(self):
-<<<<<<< HEAD
-    # The input to svd should be 2-dimensional tensor.
-    scalar = tf.constant(1.)
-    with self.assertRaisesRegexp(ValueError,
-                                 "Shape must be rank 2 but is rank 0"):
-      tf.svd(scalar)
-    vector = tf.constant([1., 2.])
-    with self.assertRaisesRegexp(ValueError,
-                                 "Shape must be rank 2 but is rank 1"):
-      tf.svd(vector)
-    tensor = tf.constant([[[1., 2.], [3., 4.]], [[1., 2.], [3., 4.]]])
-    with self.assertRaisesRegexp(ValueError,
-                                 "Shape must be rank 2 but is rank 3"):
-      tf.svd(tensor)
-    scalar = tf.constant(1. + 1.0j)
-    with self.assertRaises(ValueError):
-      tf.svd(scalar)
-    vector = tf.constant([1. + 1.0j, 2. + 2.0j])
-    with self.assertRaises(ValueError):
-      tf.svd(vector)
-    tensor = tf.constant([[[1. + 1.0j, 2. + 2.0j], [3. + 3.0j, 4. + 4.0j]],
-                          [[1. + 1.0j, 2. + 2.0j], [3. + 3.0j, 4. + 4.0j]]])
-    with self.assertRaises(ValueError):
-      tf.svd(tensor)
-
-=======
->>>>>>> 3127edd1
     # The input to batch_svd should be a tensor of at least rank 2.
     scalar = tf.constant(1.)
     with self.assertRaisesRegexp(ValueError,
@@ -59,17 +32,7 @@
     vector = tf.constant([1., 2.])
     with self.assertRaisesRegexp(ValueError,
                                  "Shape must be at least rank 2 but is rank 1"):
-<<<<<<< HEAD
-      tf.batch_svd(vector)
-    scalar = tf.constant(1. + 1.0j)
-    with self.assertRaises(ValueError):
-      tf.batch_svd(scalar)
-    vector = tf.constant([1. + 1.0j, 2. + 2.0j])
-    with self.assertRaises(ValueError):
-      tf.batch_svd(vector)
-=======
       tf.svd(vector)
->>>>>>> 3127edd1
 
 
 def _GetSvdOpTest(dtype_, shape_):
@@ -82,10 +45,7 @@
       tol = 5e-5
     else:
       tol = 1e-14
-    self.assertAllClose(np.real(x), np.real(y),
-                        atol=(np.real(x)[0] + np.real(y)[0]) * tol)
-    self.assertAllClose(np.imag(x), np.imag(y),
-                        atol=(np.imag(x)[0] + np.imag(y)[0]) * tol)
+    self.assertAllClose(x, y, atol=(x[0] + y[0]) * tol)
 
   def CompareSingularVectors(self, x, y, rank):
     if is_single:
@@ -102,20 +62,14 @@
     x = x[..., 0:rank]
     y = y[..., 0:rank]
     # Singular vectors are only unique up to sign (complex phase factor for
-    # complex matrices), so we normalize the signs first.
-    if dtype_ in (np.float32, np.float64):
-      signs = np.sign(np.sum(np.divide(x, y), -2, keepdims=True))
-      x *= signs
-      self.assertAllClose(x, y, atol=atol)
-    else:
-      phases = np.divide(np.sum(np.divide(y, x), -2, keepdims=True),
-                         np.abs(np.sum(np.divide(y, x), -2, keepdims=True)))
-      x *= phases
-      self.assertAllClose(np.real(x), np.real(y), atol=atol)
-      self.assertAllClose(np.imag(x), np.imag(y), atol=atol)
+    # complex matrices), so we normalize the sign first.
+    sum_of_ratios = np.sum(np.divide(y, x), -2, keepdims=True)
+    phases = np.divide(sum_of_ratios, np.abs(sum_of_ratios))
+    x *= phases
+    self.assertAllClose(x, y, atol=atol)
 
   def CheckApproximation(self, a, u, s, v, full_matrices):
-    if dtype_ in (np.float32, np.complex64):
+    if is_single:
       tol = 1e-5
     else:
       tol = 1e-14
@@ -131,13 +85,9 @@
       elif n > m:
         zeros = tf.zeros(batch_shape + (m, n - m), dtype=dtype_)
         diag_s = tf.concat(a.ndim - 1, [diag_s, zeros])
-    a_recon = tf.batch_matmul(tf.cast(u, dtype=dtype_),
-                              tf.cast(diag_s, dtype=dtype_))
-    a_recon = tf.batch_matmul(a_recon, tf.cast(v, dtype=dtype_), adj_y=True)
-    self.assertAllClose(np.real(a_recon.eval()),
-                        np.real(a), rtol=tol, atol=tol)
-    self.assertAllClose(np.imag(a_recon.eval()),
-                        np.imag(a), rtol=tol, atol=tol)
+    a_recon = tf.batch_matmul(u, diag_s)
+    a_recon = tf.batch_matmul(a_recon, v, adj_y=True)
+    self.assertAllClose(a_recon.eval(), a, rtol=tol, atol=tol)
 
   def CheckUnitary(self, x):
     # Tests that x[...,:,:]^H * x[...,:,:] is close to the identity.
@@ -147,27 +97,16 @@
       tol = 1e-5
     else:
       tol = 1e-14
-    self.assertAllClose(np.real(identity.eval()),
-                        np.real(xx.eval()), atol=tol)
-    self.assertAllClose(np.imag(identity.eval()),
-                        np.imag(xx.eval()), atol=tol)
+    self.assertAllClose(identity.eval(), xx.eval(), atol=tol)
 
   def Test(self):
     np.random.seed(1)
-
-    if dtype_ in (np.float32, np.float64):
-      x = np.random.uniform(low=-1.0, high=1.0,
-                            size=np.prod(shape_)).reshape(shape_).astype(dtype_)
-    elif dtype == np.complex64:
-      x = np.random.uniform(low=-1.0, high=1.0,
-                        size=np.prod(shape_)).reshape(shape_).astype(np.float32)
-      + 1j * np.random.uniform(low=-1.0, high=1.0,
-                        size=np.prod(shape_)).reshape(shape_).astype(np.float32)
-    else:
-      x = np.random.uniform(low=-1.0, high=1.0,
-                        size=np.prod(shape_)).reshape(shape_).astype(np.float64)
-      + 1j * np.random.uniform(low=-1.0, high=1.0,
-                        size=np.prod(shape_)).reshape(shape_).astype(np.float64)
+    x = np.random.uniform(
+        low=-1.0, high=1.0, size=np.prod(shape_)).reshape(shape_).astype(dtype_)
+    if is_complex:
+      x += 1j * np.random.uniform(
+          low=-1.0, high=1.0,
+          size=np.prod(shape_)).reshape(shape_).astype(dtype_)
 
     for compute_uv in False, True:
       for full_matrices in False, True:
