# Description:
# Op kernel implementations for TensorFlow.
#
# Note: Any test that uses GPU support and which we would like to
# benchmark should be linked statically so that it can be executed
# from a py_binary or cuda_py_test test logger.
#
package(default_visibility = ["//visibility:public"])

licenses(["notice"])  # Apache 2.0

load(
    "//tensorflow:tensorflow.bzl",
    "tf_cc_test",
    "tf_cc_tests",
    "tf_kernel_libraries",
    "tf_kernel_library",
    "cc_header_only_library",
)
load(
    "//tensorflow/core:platform/default/build_config.bzl",
    "tf_proto_library",
    "tf_kernel_tests_linkstatic",
)

# Public support libraries ----------------------------------------------------

cc_library(
    name = "assign_op",
    hdrs = ["assign_op.h"],
    deps = [
        "//tensorflow/core:framework",
        "//third_party/eigen3",
    ],
)

tf_kernel_library(
    name = "concat_lib",
    srcs = ["concat_lib_cpu.cc"],
    hdrs = ["concat_lib.h"],
    gpu_srcs = [
        "concat_lib_gpu.cu.cc",
        "concat_lib.h",
    ],
    deps = [
        ":bounds_check",
        "//tensorflow/core:framework",
        "//third_party/eigen3",
    ],
    alwayslink = 0,
)

cc_library(
    name = "conv_2d",
    hdrs = ["conv_2d.h"],
    deps = [
        ":eigen_helpers",
        "//tensorflow/core:framework",
        "//third_party/eigen3",
    ],
)

cc_library(
    name = "fill_functor",
    hdrs = ["fill_functor.h"],
    deps = [
        "//tensorflow/core:framework",
        "//third_party/eigen3",
    ],
)

cc_library(
    name = "initializable_lookup_table",
    srcs = ["initializable_lookup_table.cc"],
    hdrs = ["initializable_lookup_table.h"],
    deps = [
        "//tensorflow/core:framework",
        "//tensorflow/core:lib",
    ],
)

cc_library(
    name = "lookup_util",
    srcs = ["lookup_util.cc"],
    hdrs = ["lookup_util.h"],
    deps = [
        ":initializable_lookup_table",
        "//tensorflow/core:framework",
        "//tensorflow/core:lib",
    ],
)

cc_library(
    name = "ops_testutil",
    testonly = 1,
    srcs = ["ops_testutil.cc"],
    hdrs = ["ops_testutil.h"],
    deps = [
        "//tensorflow/core:core_cpu",
        "//tensorflow/core:framework",
        "//tensorflow/core:lib",
        "//tensorflow/core:tensor_testutil",
        "//tensorflow/core:test",
        "//third_party/eigen3",
    ],
)

cc_library(
    name = "ops_util",
    srcs = ["ops_util.cc"],
    hdrs = ["ops_util.h"],
    deps = [
        "//tensorflow/core:framework",
        "//tensorflow/core:lib",
        "//third_party/eigen3",
    ],
)

tf_cc_test(
    name = "ops_util_test",
    size = "small",
    linkstatic = tf_kernel_tests_linkstatic(),  # Required for benchmarking
    deps = [
        ":ops_util",
        "//tensorflow/core:test",
        "//tensorflow/core:test_main",
    ],
)

cc_library(
    name = "queue_base",
    srcs = ["queue_base.cc"],
    hdrs = ["queue_base.h"],
    deps = [
        "//tensorflow/core:framework",
        "//tensorflow/core:lib",
    ],
)

cc_library(
    name = "queue_op",
    hdrs = ["queue_op.h"],
    deps = [
        ":queue_base",
        "//tensorflow/core:framework",
        "//tensorflow/core:lib",
    ],
)

tf_proto_library(
    name = "reader_base_proto",
    srcs = ["reader_base.proto"],
    cc_api_version = 2,
    go_api_version = 2,
    java_api_version = 2,
)

cc_library(
    name = "reader_base",
    srcs = ["reader_base.cc"],
    hdrs = ["reader_base.h"],
    deps = [
        ":reader_base_proto_cc",
        "//tensorflow/core:framework",
        "//tensorflow/core:lib",
    ],
)

cc_library(
    name = "save_restore_tensor",
    srcs = ["save_restore_tensor.cc"],
    hdrs = ["save_restore_tensor.h"],
    deps = [
        "//tensorflow/core:framework",
        "//tensorflow/core:lib",
    ],
)

tf_kernel_library(
    name = "split_lib",
    srcs = ["split_lib_cpu.cc"],
    hdrs = ["split_lib.h"],
    gpu_srcs = [
        "split_lib_gpu.cu.cc",
        "split_lib.h",
    ],
    deps = [
        "//tensorflow/core:framework",
        "//third_party/eigen3",
    ],
    alwayslink = 0,
)

cc_library(
    name = "typed_queue",
    hdrs = ["typed_queue.h"],
    deps = [
        ":queue_base",
    ],
)

# Private support libraries ---------------------------------------------------

cc_library(
    name = "bounds_check",
    hdrs = ["bounds_check.h"],
    visibility = ["//tensorflow:__subpackages__"],
    deps = [
        "//tensorflow/core:lib",
        "//third_party/eigen3",
    ],
)

cc_header_only_library(
    name = "bounds_check_lib",
    deps = [":bounds_check"],
)

cc_library(
    name = "eigen_helpers",
    hdrs = [
        "eigen_activations.h",
        "eigen_attention.h",
        "eigen_backward_cuboid_convolutions.h",
        "eigen_backward_spatial_convolutions.h",
        "eigen_cuboid_convolution.h",
        "eigen_patch_3d.h",
        "eigen_pooling.h",
        "eigen_softmax.h",
        "eigen_spatial_convolutions.h",
    ],
    deps = [
        "//third_party/eigen3",
    ],
)

cc_library(
    name = "image_resizer_state",
    hdrs = ["image_resizer_state.h"],
    visibility = ["//visibility:private"],
    deps = [
        "//tensorflow/core:lib",
        "//third_party/eigen3",
    ],
)

cc_header_only_library(
    name = "image_resizer_state_lib",
    deps = [":image_resizer_state"],
)

# OpKernel libraries ----------------------------------------------------------

tf_kernel_libraries(
    name = "array",
    prefixes = [
        "bcast_ops",
        "bitcast_op",
        "concat_op",
        "constant_op",
        "diag_op",
        "edit_distance_op",
        "gather_nd_op",
        "gather_op",
        "identity_op",
        "immutable_constant_op",
        "listdiff_op",
        "mirror_pad_op",
        "one_hot_op",
        "pack_op",
        "pad_op",
        "random_shuffle_op",
        "reshape_op",
        "reverse_op",
        "reverse_sequence_op",
        "shape_ops",
        "slice_op",
        "split_op",
        "tile_ops",
        "transpose_op",
        "unique_op",
        "unpack_op",
        "where_op",
    ],
    deps = [
        ":bounds_check",
        ":concat_lib",
        ":depth_space_ops",
        ":fill_functor",
        ":ops_util",
        ":split_lib",
        ":transpose_functor",
        "//tensorflow/core:array_grad",
        "//tensorflow/core:array_ops_op_lib",
        "//tensorflow/core:core_cpu",
        "//tensorflow/core:framework",
        "//tensorflow/core:lib",
        "//tensorflow/core:lib_internal",
        "//tensorflow/core:protos_all_cc",
        "//third_party/eigen3",
    ],
)

tf_cc_test(
    name = "concat_op_test",
    size = "small",
    linkstatic = tf_kernel_tests_linkstatic(),  # Required for benchmarking
    deps = [
        ":concat_op",
        ":ops_testutil",
        ":ops_util",
        "//tensorflow/core:core_cpu",
        "//tensorflow/core:core_cpu_internal",
        "//tensorflow/core:framework",
        "//tensorflow/core:lib",
        "//tensorflow/core:protos_all_cc",
        "//tensorflow/core:test",
        "//tensorflow/core:test_main",
        "//tensorflow/core:testlib",
<<<<<<< HEAD
=======
    ],
)

tf_cc_test(
    name = "constant_op_test",
    size = "small",
    linkstatic = tf_kernel_tests_linkstatic(),  # Required for benchmarking
    deps = [
        ":constant_op",
        ":ops_testutil",
        ":ops_util",
        "//tensorflow/core:core_cpu",
        "//tensorflow/core:core_cpu_internal",
        "//tensorflow/core:framework",
        "//tensorflow/core:lib",
        "//tensorflow/core:protos_all_cc",
        "//tensorflow/core:test",
        "//tensorflow/core:test_main",
        "//tensorflow/core:testlib",
>>>>>>> 42893351
    ],
)

tf_cc_test(
<<<<<<< HEAD
    name = "constant_op_test",
    size = "small",
    linkstatic = tf_kernel_tests_linkstatic(),  # Required for benchmarking
    deps = [
        ":constant_op",
        ":ops_testutil",
        ":ops_util",
        "//tensorflow/core:core_cpu",
        "//tensorflow/core:core_cpu_internal",
        "//tensorflow/core:framework",
        "//tensorflow/core:lib",
        "//tensorflow/core:protos_all_cc",
        "//tensorflow/core:test",
        "//tensorflow/core:test_main",
        "//tensorflow/core:testlib",
    ],
)

tf_cc_test(
=======
>>>>>>> 42893351
    name = "gather_op_test",
    size = "small",
    linkstatic = tf_kernel_tests_linkstatic(),  # Required for benchmarking
    deps = [
        ":gather_op",
        ":ops_testutil",
        ":ops_util",
        "//tensorflow/core:core_cpu",
        "//tensorflow/core:core_cpu_internal",
        "//tensorflow/core:framework",
        "//tensorflow/core:lib",
        "//tensorflow/core:protos_all_cc",
        "//tensorflow/core:test",
        "//tensorflow/core:test_main",
        "//tensorflow/core:testlib",
    ],
)

tf_cc_test(
    name = "identity_op_test",
    size = "small",
    linkstatic = tf_kernel_tests_linkstatic(),  # Required for benchmarking
    deps = [
        ":identity_op",
        ":ops_testutil",
        ":ops_util",
        "//tensorflow/core:core_cpu",
        "//tensorflow/core:core_cpu_internal",
        "//tensorflow/core:framework",
        "//tensorflow/core:lib",
        "//tensorflow/core:protos_all_cc",
        "//tensorflow/core:test",
        "//tensorflow/core:test_main",
        "//tensorflow/core:testlib",
    ],
)

tf_cc_test(
    name = "reverse_op_test",
    size = "small",
    linkstatic = tf_kernel_tests_linkstatic(),  # Required for benchmarking
<<<<<<< HEAD
    deps = [
        ":ops_testutil",
        ":ops_util",
        ":reverse_op",
        "//tensorflow/core:core_cpu",
        "//tensorflow/core:core_cpu_internal",
        "//tensorflow/core:framework",
        "//tensorflow/core:lib",
        "//tensorflow/core:protos_all_cc",
        "//tensorflow/core:test",
        "//tensorflow/core:test_main",
        "//tensorflow/core:testlib",
    ],
)

tf_cc_test(
    name = "slice_op_test",
    size = "small",
    linkstatic = tf_kernel_tests_linkstatic(),  # Required for benchmarking
    deps = [
        ":ops_testutil",
        ":ops_util",
        ":slice_op",
        "//tensorflow/core:core_cpu",
        "//tensorflow/core:core_cpu_internal",
        "//tensorflow/core:framework",
        "//tensorflow/core:lib",
        "//tensorflow/core:protos_all_cc",
        "//tensorflow/core:test",
        "//tensorflow/core:test_main",
        "//tensorflow/core:testlib",
    ],
)

tf_cc_test(
    name = "unique_op_test",
    size = "small",
    linkstatic = tf_kernel_tests_linkstatic(),  # Required for benchmarking
    deps = [
        ":ops_testutil",
        ":ops_util",
=======
    deps = [
        ":ops_testutil",
        ":ops_util",
        ":reverse_op",
        "//tensorflow/core:core_cpu",
        "//tensorflow/core:core_cpu_internal",
        "//tensorflow/core:framework",
        "//tensorflow/core:lib",
        "//tensorflow/core:protos_all_cc",
        "//tensorflow/core:test",
        "//tensorflow/core:test_main",
        "//tensorflow/core:testlib",
    ],
)

tf_cc_test(
    name = "slice_op_test",
    size = "small",
    linkstatic = tf_kernel_tests_linkstatic(),  # Required for benchmarking
    deps = [
        ":ops_testutil",
        ":ops_util",
        ":slice_op",
        "//tensorflow/core:core_cpu",
        "//tensorflow/core:core_cpu_internal",
        "//tensorflow/core:framework",
        "//tensorflow/core:lib",
        "//tensorflow/core:protos_all_cc",
        "//tensorflow/core:test",
        "//tensorflow/core:test_main",
        "//tensorflow/core:testlib",
    ],
)

tf_cc_test(
    name = "unique_op_test",
    size = "small",
    linkstatic = tf_kernel_tests_linkstatic(),  # Required for benchmarking
    deps = [
        ":ops_testutil",
        ":ops_util",
>>>>>>> 42893351
        ":unique_op",
        "//tensorflow/core:core_cpu",
        "//tensorflow/core:core_cpu_internal",
        "//tensorflow/core:framework",
        "//tensorflow/core:lib",
        "//tensorflow/core:protos_all_cc",
        "//tensorflow/core:test",
        "//tensorflow/core:test_main",
        "//tensorflow/core:testlib",
    ],
)

tf_kernel_library(
    name = "transpose_functor",
    srcs = ["transpose_functor_cpu.cc"],
    hdrs = ["transpose_functor.h"],
    gpu_srcs = [
        "transpose_functor_gpu.cu.cc",
        "transpose_functor.h",
    ],
    visibility = ["//visibility:private"],
    deps = [
        "//tensorflow/core:framework",
        "//third_party/eigen3",
    ],
    alwayslink = 0,
)

tf_kernel_library(
    name = "candidate_sampler_ops",
    prefix = "candidate_sampler_ops",
    deps = [
        ":range_sampler",
        "//tensorflow/core:candidate_sampling_ops_op_lib",
        "//tensorflow/core:framework",
        "//tensorflow/core:lib",
    ],
)

cc_library(
    name = "range_sampler",
    srcs = ["range_sampler.cc"],
    hdrs = ["range_sampler.h"],
    visibility = ["//visibility:private"],
    deps = [
        "//tensorflow/core:lib",
        "//tensorflow/core:lib_internal",
    ],
)

tf_cc_test(
    name = "range_sampler_test",
    size = "small",
    linkstatic = tf_kernel_tests_linkstatic(),  # Required for benchmarking
    deps = [
        ":range_sampler",
        "//tensorflow/core:framework",
        "//tensorflow/core:lib",
        "//tensorflow/core:test",
        "//tensorflow/core:test_main",
    ],
)

tf_kernel_library(
    name = "control_flow_ops",
    prefix = "control_flow_ops",
    deps = [
        "//tensorflow/core:control_flow_ops_op_lib",
        "//tensorflow/core:framework",
        "//tensorflow/core:lib",
    ],
)

tf_kernel_library(
    name = "ctc_ops",
    prefix = "ctc",
    deps = [
        ":bounds_check",
        ":ops_util",
        "//tensorflow/core:ctc_ops_op_lib",
        "//tensorflow/core:framework",
        "//tensorflow/core:lib",
        "//tensorflow/core/util/ctc:ctc_beam_search_lib",
        "//tensorflow/core/util/ctc:ctc_loss_calculator_lib",
    ],
)

tf_cc_test(
    name = "control_flow_ops_test",
    size = "small",
    linkstatic = tf_kernel_tests_linkstatic(),  # Required for benchmarking
    deps = [
        ":control_flow_ops",
        ":ops_testutil",
        ":ops_util",
        "//tensorflow/core:framework",
        "//tensorflow/core:protos_all_cc",
        "//tensorflow/core:test",
        "//tensorflow/core:test_main",
        "//tensorflow/core:testlib",
    ],
)

tf_kernel_libraries(
    name = "data_flow",
    prefixes = [
        "dynamic_partition_op",
        "dynamic_stitch_op",
        "fifo_queue_op",
        "lookup_table_init_op",
        "lookup_table_op",
        "padding_fifo_queue_op",
        "queue_ops",
        "random_shuffle_queue_op",
        "stack_ops",
        "tensor_array_ops",
    ],
    deps = [
        ":bounds_check",
        ":concat_lib",
        ":fifo_queue",
        ":initializable_lookup_table",
        ":lookup_util",
        ":padding_fifo_queue",
        ":queue_base",
        ":queue_op",
        ":split_lib",
        ":tensor_array",
        ":typed_queue",
        "//tensorflow/core:core_cpu",
        "//tensorflow/core:data_flow_ops_op_lib",
        "//tensorflow/core:framework",
        "//tensorflow/core:lib",
        "//tensorflow/core:lib_internal",
        "//third_party/eigen3",
    ],
)

tf_cc_tests(
    size = "small",
    linkstatic = tf_kernel_tests_linkstatic(),  # Required for benchmarking
    tests = [
        "dynamic_partition_op_test",
        "dynamic_stitch_op_test",
    ],
    deps = [
        ":data_flow",
        ":ops_testutil",
        ":ops_util",
        "//tensorflow/core:framework",
        "//tensorflow/core:lib",
        "//tensorflow/core:protos_all_cc",
        "//tensorflow/core:test",
        "//tensorflow/core:test_main",
        "//tensorflow/core:testlib",
    ],
)

cc_library(
    name = "fifo_queue",
    srcs = ["fifo_queue.cc"],
    hdrs = ["fifo_queue.h"],
    visibility = ["//visibility:private"],
    deps = [
        ":queue_base",
        ":typed_queue",
        "//tensorflow/core:framework",
        "//tensorflow/core:lib",
    ],
)

cc_library(
    name = "padding_fifo_queue",
    srcs = ["padding_fifo_queue.cc"],
    hdrs = ["padding_fifo_queue.h"],
    visibility = ["//visibility:private"],
    deps = [
        ":fifo_queue",
        ":queue_base",
        ":typed_queue",
        "//tensorflow/core:framework",
        "//tensorflow/core:lib",
    ],
)

cc_library(
    name = "tensor_array",
    srcs = ["tensor_array.cc"],
    hdrs = ["tensor_array.h"],
    visibility = ["//visibility:private"],
    deps = [
        "//tensorflow/core:framework",
        "//tensorflow/core:lib",
    ],
)

tf_kernel_library(
    name = "fact_op",
    prefix = "fact_op",
    deps = [
        "//tensorflow/core:framework",
        "//tensorflow/core:lib",
        "//tensorflow/core:user_ops_op_lib",
    ],
)

tf_kernel_libraries(
    name = "image",
    prefixes = [
        "adjust_contrast_op",
        "colorspace_op",
        "decode_jpeg_op",
        "decode_png_op",
        "draw_bounding_box_op",
        "encode_jpeg_op",
        "attention_ops",
        "encode_png_op",
        "random_crop_op",
        "resize_area_op",
        "resize_bicubic_op",
        "resize_bilinear_op",
        "resize_nearest_neighbor_op",
        "sample_distorted_bounding_box_op",
    ],
    deps = [
        ":eigen_helpers",
        ":image_resizer_state",
        "//tensorflow/core:framework",
        "//tensorflow/core:image_ops_op_lib",
        "//tensorflow/core:lib",
        "//tensorflow/core:lib_internal",
        "//tensorflow/core:protos_all_cc",
        "//third_party/eigen3",
    ],
)

tf_cc_tests(
    size = "small",
    linkstatic = tf_kernel_tests_linkstatic(),  # Required for benchmarking
    tests = [
        "eigen_activations_test",
        "eigen_attention_test",
        "eigen_backward_spatial_convolutions_test",
        "eigen_pooling_test",
        "eigen_softmax_test",
        "eigen_spatial_convolutions_test",
    ],
    deps = [
        ":eigen_helpers",
        "//tensorflow/core:core_cpu",
        "//tensorflow/core:framework",
        "//tensorflow/core:protos_all_cc",
        "//tensorflow/core:test",
        "//tensorflow/core:test_main",
        "//tensorflow/core:testlib",
    ],
)

tf_cc_tests(
    linkstatic = tf_kernel_tests_linkstatic(),  # Required for benchmarking
    tests = [
        "adjust_contrast_op_benchmark_test",
        "adjust_contrast_op_test",
        "colorspace_op_test",
        "resize_bicubic_op_test",
        "resize_bilinear_op_test",
        "resize_nearest_neighbor_op_test",
    ],
    deps = [
        ":image",
        ":ops_testutil",
        ":ops_util",
        "//tensorflow/core:core_cpu",
        "//tensorflow/core:framework",
        "//tensorflow/core:protos_all_cc",
        "//tensorflow/core:test",
        "//tensorflow/core:test_main",
        "//tensorflow/core:testlib",
    ],
)

tf_kernel_libraries(
    name = "io",
    prefixes = [
        "fixed_length_record_reader_op",
        "identity_reader_op",
        "matching_files_op",
        "reader_ops",
        "restore_op",
        "save_op",
        "text_line_reader_op",
        "tf_record_reader_op",
        "whole_file_read_ops",
    ],
    deps = [
        ":ops_util",
        ":reader_base",
        ":save_restore_tensor",
        "//tensorflow/core:framework",
        "//tensorflow/core:io_ops_op_lib",
        "//tensorflow/core:lib",
        "//tensorflow/core:lib_internal",
    ],
)

tf_cc_tests(
    size = "small",
    linkstatic = tf_kernel_tests_linkstatic(),  # Required for benchmarking
    tests = [
        "restore_op_test",
        "save_op_test",
    ],
    deps = [
        ":io",
        ":ops_testutil",
        ":ops_util",
        "//tensorflow/core:core_cpu",
        "//tensorflow/core:core_cpu_internal",
        "//tensorflow/core:framework",
        "//tensorflow/core:lib",
        "//tensorflow/core:protos_all_cc",
        "//tensorflow/core:test",
        "//tensorflow/core:test_main",
        "//tensorflow/core:testlib",
    ],
)

tf_kernel_libraries(
    name = "linalg",
    prefixes = [
        "cholesky_op",
        "determinant_op",
        "self_adjoint_eig_op",
        "matrix_inverse_op",
        "matrix_solve_ls_op",
        "matrix_solve_op",
        "matrix_triangular_solve_op",
    ],
    deps = [
        ":binary_linalg_ops_common",
        ":linalg_ops_common",
        "//tensorflow/core:framework",
        "//tensorflow/core:lib",
        "//tensorflow/core:linalg_ops_op_lib",
        "//third_party/eigen3",
    ],
)

# TODO(josh11b): Should these two *linalg_ops_common libraries be merged?
cc_library(
    name = "linalg_ops_common",
    srcs = ["linalg_ops_common.cc"],
    hdrs = ["linalg_ops_common.h"],
    visibility = ["//visibility:private"],
    deps = [
        "//tensorflow/core:framework",
        "//third_party/eigen3",
    ],
)

cc_library(
    name = "binary_linalg_ops_common",
    srcs = ["binary_linalg_ops_common.cc"],
    hdrs = ["binary_linalg_ops_common.h"],
    visibility = ["//visibility:private"],
    deps = [
        "//tensorflow/core:framework",
        "//third_party/eigen3",
    ],
)

tf_kernel_libraries(
    name = "logging",
    prefixes = [
        "logging_ops",
        "summary_image_op",
        "summary_op",
    ],
    deps = [
        "//tensorflow/core:framework",
        "//tensorflow/core:lib",
        "//tensorflow/core:lib_internal",
        "//tensorflow/core:logging_ops_op_lib",
        "//tensorflow/core:protos_all_cc",
    ],
)

tf_cc_tests(
    size = "small",
    linkstatic = tf_kernel_tests_linkstatic(),  # Required for benchmarking
    tests = [
        "logging_ops_test",
        "summary_image_op_test",
        "summary_op_test",
    ],
    deps = [
        ":logging",
        ":ops_testutil",
        ":ops_util",
        "//tensorflow/core:framework",
        "//tensorflow/core:lib",
        "//tensorflow/core:protos_all_cc",
        "//tensorflow/core:test",
        "//tensorflow/core:test_main",
        "//tensorflow/core:testlib",
    ],
)

tf_kernel_libraries(
    name = "math",
    prefixes = [
        "aggregate_ops",
        "argmax_op",
        "batch_matmul_op",
        "cast_op",
        "check_numerics_op",
        "cross_op",
        "cwise_op",
        "fft_ops",
        "matmul_op",
        "reduction_ops",
        "segment_reduction_ops",
        "sequence_ops",
        "sparse_matmul_op",
    ],
    deps = [
        ":bounds_check",
        ":fill_functor",
        ":transpose_functor",
        "//tensorflow/core:core_cpu",
        "//tensorflow/core:framework",
        "//tensorflow/core:lib",
        "//tensorflow/core:lib_internal",
        "//tensorflow/core:math_grad",
        "//tensorflow/core:math_ops_op_lib",
        "//third_party/eigen3",
    ],
)

tf_cc_test(
    name = "cast_op_test",
    size = "small",
    linkstatic = tf_kernel_tests_linkstatic(),  # Required for benchmarking
    deps = [
        ":cast_op",
        ":ops_testutil",
        ":ops_util",
        "//tensorflow/core:core_cpu",
        "//tensorflow/core:core_cpu_internal",
        "//tensorflow/core:framework",
        "//tensorflow/core:lib",
        "//tensorflow/core:protos_all_cc",
        "//tensorflow/core:test",
        "//tensorflow/core:test_main",
        "//tensorflow/core:testlib",
    ],
)

tf_cc_test(
    name = "cross_op_test",
    size = "small",
    linkstatic = tf_kernel_tests_linkstatic(),  # Required for benchmarking
    deps = [
        ":cross_op",
        ":ops_testutil",
        ":ops_util",
        "//tensorflow/core:core_cpu",
        "//tensorflow/core:core_cpu_internal",
        "//tensorflow/core:framework",
        "//tensorflow/core:lib",
        "//tensorflow/core:protos_all_cc",
        "//tensorflow/core:test",
        "//tensorflow/core:test_main",
        "//tensorflow/core:testlib",
    ],
)

tf_cc_test(
    name = "cwise_ops_test",
    size = "small",
    linkstatic = tf_kernel_tests_linkstatic(),  # Required for benchmarking
    deps = [
        ":cwise_op",
        ":ops_testutil",
        ":ops_util",
        "//tensorflow/core:core_cpu",
        "//tensorflow/core:core_cpu_internal",
        "//tensorflow/core:framework",
        "//tensorflow/core:lib",
        "//tensorflow/core:protos_all_cc",
        "//tensorflow/core:test",
        "//tensorflow/core:test_main",
        "//tensorflow/core:testlib",
<<<<<<< HEAD
    ],
)

tf_cc_test(
    name = "matmul_op_test",
    size = "small",
    linkstatic = tf_kernel_tests_linkstatic(),  # Required for benchmarking
    deps = [
        ":matmul_op",
        ":ops_testutil",
        ":ops_util",
        "//tensorflow/core:core_cpu",
        "//tensorflow/core:core_cpu_internal",
        "//tensorflow/core:framework",
        "//tensorflow/core:lib",
        "//tensorflow/core:protos_all_cc",
        "//tensorflow/core:test",
        "//tensorflow/core:test_main",
        "//tensorflow/core:testlib",
    ],
)

tf_cc_test(
    name = "reduction_ops_test",
    size = "small",
    linkstatic = tf_kernel_tests_linkstatic(),  # Required for benchmarking
    deps = [
        ":ops_testutil",
        ":ops_util",
        ":reduction_ops",
        "//tensorflow/core:core_cpu",
        "//tensorflow/core:core_cpu_internal",
        "//tensorflow/core:framework",
        "//tensorflow/core:lib",
        "//tensorflow/core:protos_all_cc",
        "//tensorflow/core:test",
        "//tensorflow/core:test_main",
        "//tensorflow/core:testlib",
    ],
)

tf_cc_test(
    name = "segment_reduction_ops_test",
    size = "small",
    linkstatic = tf_kernel_tests_linkstatic(),  # Required for benchmarking
    deps = [
        ":ops_testutil",
        ":ops_util",
        ":segment_reduction_ops",
        "//tensorflow/core:core_cpu",
        "//tensorflow/core:core_cpu_internal",
        "//tensorflow/core:framework",
        "//tensorflow/core:lib",
        "//tensorflow/core:protos_all_cc",
        "//tensorflow/core:test",
        "//tensorflow/core:test_main",
        "//tensorflow/core:testlib",
=======
>>>>>>> 42893351
    ],
)

tf_cc_test(
<<<<<<< HEAD
=======
    name = "matmul_op_test",
    size = "small",
    linkstatic = tf_kernel_tests_linkstatic(),  # Required for benchmarking
    deps = [
        ":matmul_op",
        ":ops_testutil",
        ":ops_util",
        "//tensorflow/core:core_cpu",
        "//tensorflow/core:core_cpu_internal",
        "//tensorflow/core:framework",
        "//tensorflow/core:lib",
        "//tensorflow/core:protos_all_cc",
        "//tensorflow/core:test",
        "//tensorflow/core:test_main",
        "//tensorflow/core:testlib",
    ],
)

tf_cc_test(
    name = "reduction_ops_test",
    size = "small",
    linkstatic = tf_kernel_tests_linkstatic(),  # Required for benchmarking
    deps = [
        ":ops_testutil",
        ":ops_util",
        ":reduction_ops",
        "//tensorflow/core:core_cpu",
        "//tensorflow/core:core_cpu_internal",
        "//tensorflow/core:framework",
        "//tensorflow/core:lib",
        "//tensorflow/core:protos_all_cc",
        "//tensorflow/core:test",
        "//tensorflow/core:test_main",
        "//tensorflow/core:testlib",
    ],
)

tf_cc_test(
    name = "segment_reduction_ops_test",
    size = "small",
    linkstatic = tf_kernel_tests_linkstatic(),  # Required for benchmarking
    deps = [
        ":ops_testutil",
        ":ops_util",
        ":segment_reduction_ops",
        "//tensorflow/core:core_cpu",
        "//tensorflow/core:core_cpu_internal",
        "//tensorflow/core:framework",
        "//tensorflow/core:lib",
        "//tensorflow/core:protos_all_cc",
        "//tensorflow/core:test",
        "//tensorflow/core:test_main",
        "//tensorflow/core:testlib",
    ],
)

tf_cc_test(
>>>>>>> 42893351
    name = "sparse_matmul_op_test",
    size = "small",
    linkstatic = tf_kernel_tests_linkstatic(),  # Required for benchmarking
    deps = [
        ":ops_testutil",
        ":ops_util",
        ":sparse_matmul_op",
        "//tensorflow/core:core_cpu",
        "//tensorflow/core:core_cpu_internal",
        "//tensorflow/core:framework",
        "//tensorflow/core:lib",
        "//tensorflow/core:protos_all_cc",
        "//tensorflow/core:test",
        "//tensorflow/core:test_main",
        "//tensorflow/core:testlib",
    ],
)

tf_cc_test(
    name = "immutable_constant_op_test",
    linkstatic = tf_kernel_tests_linkstatic(),  # Required for benchmarking
    deps = [
        ":array",
        ":immutable_constant_op",
        ":matmul_op",
        ":ops_testutil",
        ":ops_util",
        ":random_shuffle_op",
        "//tensorflow/cc:cc_ops",
        "//tensorflow/core:core_cpu",
        "//tensorflow/core:direct_session",
        "//tensorflow/core:framework",
        "//tensorflow/core:lib",
        "//tensorflow/core:ops",
        "//tensorflow/core:test",
        "//tensorflow/core:test_main",
        "//tensorflow/core:testlib",
    ],
)

# conv_grad_ops currently has to be built with conv_ops*.
# TODO(josh11b, zhengxq): put these a separate libraries in ":nn" below once
# conv_ops_gpu.h has be separated into its own library.
tf_kernel_library(
    name = "conv_ops",
    srcs = ["conv_grad_ops.cc"],
    prefix = "conv_ops",
    deps = [
        ":bounds_check",
        ":conv_2d",
        ":ops_util",
        "//tensorflow/core:core_cpu",
        "//tensorflow/core:framework",
        "//tensorflow/core:lib",
        "//tensorflow/core:nn_ops_op_lib",
    ],
)

tf_kernel_library(
    name = "depthwise_conv_op",
    prefix = "depthwise_conv_op",
    deps = [
        ":ops_util",
        "//tensorflow/core:core_cpu",
        "//tensorflow/core:framework",
        "//tensorflow/core:lib",
        "//tensorflow/core:nn_ops_op_lib",
    ],
)

tf_kernel_library(
    name = "depthwise_conv_grad_op",
    hdrs = [
        "depthwise_conv_op.h",
    ],
    prefix = "depthwise_conv_grad_op",
    deps = [
        ":ops_util",
        "//tensorflow/core:core_cpu",
        "//tensorflow/core:framework",
        "//tensorflow/core:lib",
        "//tensorflow/core:nn_ops_op_lib",
    ],
)

tf_kernel_libraries(
    name = "nn",
    prefixes = [
        "batch_norm_op",
        "bias_op",
        "in_topk_op",
        "l2loss_op",
        "lrn_op",
        "relu_op",
        "softmax_op",
        "softplus_op",
        "softsign_op",
        "topk_op",
        "xent_op",
    ],
    deps = [
        ":bounds_check",
        ":conv_2d",
        ":conv_ops",
        ":depthwise_conv_grad_op",
        ":depthwise_conv_op",
        ":ops_util",
        ":pooling_ops",
        "//tensorflow/core:framework",
        "//tensorflow/core:lib",
        "//tensorflow/core:lib_internal",
        "//tensorflow/core:nn_grad",
        "//tensorflow/core:nn_ops_op_lib",
        "//third_party/eigen3",
    ],
)

tf_cc_tests(
    size = "small",
    linkstatic = tf_kernel_tests_linkstatic(),  # Required for benchmarking
    tests = [
        "lrn_op_test",
        "nn_ops_test",
        "xent_op_test",
    ],
    deps = [
        ":nn",
        ":ops_testutil",
        ":ops_util",
        ":xent_op",
        "//tensorflow/cc:cc_ops",
        "//tensorflow/core:core_cpu",
        "//tensorflow/core:core_cpu_internal",
        "//tensorflow/core:framework",
        "//tensorflow/core:lib",
        "//tensorflow/core:protos_all_cc",
        "//tensorflow/core:test",
        "//tensorflow/core:test_main",
        "//tensorflow/core:testlib",
    ],
)

tf_kernel_library(
    name = "pooling_ops",
    srcs = [
        "avgpooling_op.cc",
        "maxpooling_op.cc",
        "pooling_ops_common.cc",
    ],
    hdrs = [
        "avgpooling_op.h",
        "maxpooling_op.h",
        "pooling_ops_common.h",
    ],
    gpu_srcs = [
        "avgpooling_op.h",
        "avgpooling_op_gpu.cu.cc",
        "maxpooling_op.h",
        "maxpooling_op_gpu.cu.cc",
        "maxpooling_op_gpu.h",
        "pooling_ops_common.h",
        "pooling_ops_common_gpu.h",
    ],
    deps = [
        ":conv_2d",
        ":eigen_helpers",
        ":ops_util",
        "//tensorflow/core:core_cpu",
        "//tensorflow/core:framework",
        "//tensorflow/core:lib",
        "//tensorflow/core:nn_ops_op_lib",
        "//third_party/eigen3",
    ],
)

tf_kernel_library(
    name = "depth_space_ops",
    srcs = [
        "depthtospace_op.cc",
        "spacetodepth_op.cc",
    ],
    hdrs = [
        "depthtospace_op.h",
        "spacetodepth_op.h",
    ],
    gpu_srcs = [
        "depthtospace_op.h",
        "depthtospace_op_gpu.cu.cc",
        "spacetodepth_op.h",
        "spacetodepth_op_gpu.cu.cc",
    ],
    visibility = ["//visibility:private"],
    deps = [
        "//tensorflow/core:framework",
        "//tensorflow/core:lib",
        "//third_party/eigen3",
    ],
    alwayslink = 0,
)

tf_kernel_libraries(
    name = "parsing",
    prefixes = [
        "decode_csv_op",
        "decode_raw_op",
        "example_parsing_ops",
        "string_to_number_op",
    ],
    deps = [
        "//tensorflow/core:framework",
        "//tensorflow/core:lib",
        "//tensorflow/core:parsing_ops_op_lib",
        "//tensorflow/core:protos_all_cc",
    ],
)

tf_kernel_library(
    name = "random_ops",
    prefix = "random_op",
    deps = [
        "//tensorflow/core:framework",
        "//tensorflow/core:lib",
        "//tensorflow/core:lib_internal",
        "//tensorflow/core:random_ops_op_lib",
    ],
)

tf_cc_test(
    name = "random_op_test",
    size = "small",
    linkstatic = tf_kernel_tests_linkstatic(),  # Required for benchmarking
    deps = [
        ":random_ops",
        "//tensorflow/core:framework",
        "//tensorflow/core:lib",
        "//tensorflow/core:test",
        "//tensorflow/core:test_main",
        "//tensorflow/core:testlib",
    ],
)

tf_kernel_libraries(
    name = "required",
    prefixes = [
        "no_op",
        "sendrecv_ops",
    ],
    deps = [
        "//tensorflow/core:framework",
        "//tensorflow/core:lib",
        "//tensorflow/core:no_op_op_lib",
        "//tensorflow/core:sendrecv_ops_op_lib",
    ],
)

tf_kernel_libraries(
    name = "sparse",
    prefixes = [
        "sparse_add_grad_op",
        "sparse_add_op",
        "sparse_concat_op",
        "sparse_reorder_op",
        "sparse_split_op",
        "sparse_tensor_dense_matmul_op",
        "sparse_to_dense_op",
        "sparse_xent_op",
        "serialize_sparse_op",
    ],
    deps = [
        ":fill_functor",
        "//tensorflow/core:framework",
        "//tensorflow/core:lib",
        "//tensorflow/core:sparse_ops_op_lib",
        "//third_party/eigen3",
    ],
)

tf_cc_tests(
    size = "small",
    linkstatic = tf_kernel_tests_linkstatic(),  # Required for benchmarking
    tests = [
        "sparse_add_op_test",
        "sparse_tensor_dense_matmul_op_test",
        "sparse_to_dense_op_test",
        "sparse_xent_op_test",
    ],
    deps = [
        ":ops_testutil",
        ":ops_util",
        ":sparse",
        ":xent_op",
        "//tensorflow/core:core_cpu",
        "//tensorflow/core:core_cpu_internal",
        "//tensorflow/core:framework",
        "//tensorflow/core:protos_all_cc",
        "//tensorflow/core:test",
        "//tensorflow/core:test_main",
        "//tensorflow/core:testlib",
    ],
)

tf_kernel_libraries(
    name = "state",
    prefixes = [
        "count_up_to_op",
        "dense_update_ops",
        "scatter_op",
        "variable_ops",
    ],
    deps = [
        ":assign_op",
        ":bounds_check",
        "//tensorflow/core:framework",
        "//tensorflow/core:lib",
        "//tensorflow/core:state_ops_op_lib",
        "//third_party/eigen3",
    ],
)

tf_cc_test(
    name = "scatter_op_test",
    size = "small",
    linkstatic = tf_kernel_tests_linkstatic(),  # Required for benchmarking
    deps = [
        ":ops_testutil",
        ":ops_util",
        ":scatter_op",
        "//tensorflow/core:framework",
        "//tensorflow/core:lib",
        "//tensorflow/core:protos_all_cc",
        "//tensorflow/core:test",
        "//tensorflow/core:test_main",
        "//tensorflow/core:testlib",
    ],
)

tf_kernel_libraries(
    name = "string",
    prefixes = [
        "string_to_hash_bucket_op",
    ],
    deps = [
        "//tensorflow/core:framework",
        "//tensorflow/core:lib",
        "//tensorflow/core:string_ops_op_lib",
    ],
)

tf_kernel_library(
    name = "training_ops",
    prefix = "training_ops",
    deps = [
        ":bounds_check",
        "//tensorflow/core:framework",
        "//tensorflow/core:lib",
        "//tensorflow/core:training_ops_op_lib",
        "//third_party/eigen3",
    ],
)

tf_cc_test(
    name = "training_ops_test",
    size = "small",
    linkstatic = tf_kernel_tests_linkstatic(),  # Required for benchmarking
    deps = [
        ":ops_util",
        ":training_ops",
        "//tensorflow/core:core_cpu",
        "//tensorflow/core:framework",
        "//tensorflow/core:test",
        "//tensorflow/core:test_main",
        "//tensorflow/core:testlib",
    ],
)

# Android libraries -----------------------------------------------------------

filegroup(
    name = "android_srcs",
    srcs = [
        "avgpooling_op.h",
        "bounds_check.h",
        "eigen_activations.h",
        "eigen_attention.h",
        "eigen_backward_cuboid_convolutions.h",
        "eigen_backward_spatial_convolutions.h",
        "eigen_cuboid_convolution.h",
        "eigen_patch_3d.h",
        "eigen_pooling.h",
        "eigen_softmax.h",
        "eigen_spatial_convolutions.h",
        "maxpooling_op.h",
        "ops_util.cc",
        "ops_util.h",
        "pooling_ops_common.cc",
        "pooling_ops_common.h",
    ],
)

# Core kernels we want on Android. Only a subset of kernels to keep
# base library small.
filegroup(
    name = "android_core_ops",
    srcs = [
        "aggregate_ops.cc",
        "aggregate_ops.h",
        "aggregate_ops_cpu.h",
        "assign_op.h",
        "bias_op.cc",
        "bias_op.h",
        "bounds_check.h",
        "cast_op.cc",
        "cast_op.h",
        "concat_lib.h",
        "concat_lib_cpu.cc",
        "concat_op.cc",
        "constant_op.cc",
        "constant_op.h",
        "cwise_ops.h",
        "cwise_ops_common.cc",
        "cwise_ops_common.h",
        "dense_update_ops.cc",
        "dense_update_ops.h",
        "example_parsing_ops.cc",
        "fill_functor.h",
        "gather_op.cc",
        "gather_op.h",
        "identity_op.cc",
        "identity_op.h",
        "immutable_constant_op.cc",
        "immutable_constant_op.h",
        "matmul_op.cc",
        "matmul_op.h",
        "no_op.cc",
        "no_op.h",
        "ops_util.h",
        "pack_op.cc",
        "pooling_ops_common.h",
        "reshape_op.cc",
        "reshape_op.h",
        "reverse_sequence_op.cc",
        "reverse_sequence_op.h",
        "sendrecv_ops.cc",
        "sendrecv_ops.h",
        "sequence_ops.cc",
        "shape_ops.cc",
        "slice_op.cc",
        "slice_op.h",
        "softmax_op.cc",
        "softmax_op.h",
        "softmax_op_functor.h",
        "split_lib.h",
        "split_lib_cpu.cc",
        "split_op.cc",
        "unpack_op.cc",
        "variable_ops.cc",
        "variable_ops.h",
    ],
)

# Other kernels we may want on Android.
#
# The kernels can be consumed as a whole or in two groups for
# supporting separate compilation. Note that the split into groups
# is entirely for improving compilation time, and not for
# organizational reasons; you should not depend on any
# of those groups independently.
filegroup(
    name = "android_extended_ops",
    srcs = [
        ":android_extended_ops_group1",
        ":android_extended_ops_group2",
    ],
    visibility = ["//visibility:public"],
)

filegroup(
    name = "android_extended_ops_headers",
    srcs = [
        "argmax_op.h",
        "avgpooling_op.h",
        "batch_norm_op.h",
        "control_flow_ops.h",
        "conv_2d.h",
        "image_resizer_state.h",
        "maxpooling_op.h",
        "reduction_ops.h",
        "reduction_ops_common.h",
        "relu_op.h",
        "relu_op_functor.h",
        "save_restore_tensor.h",
        "softplus_op.h",
        "softsign_op.h",
        "tile_ops.h",
        "training_ops.h",
        "transpose_functor.h",
        "transpose_op.h",
        "where_op.h",
        "xent_op.h",
    ],
)

filegroup(
    name = "android_extended_ops_group1",
    srcs = [
        "argmax_op.cc",
        "avgpooling_op.cc",
        "batch_norm_op.cc",
        "bcast_ops.cc",
        "check_numerics_op.cc",
        "control_flow_ops.cc",
        "conv_2d.h",
        "conv_ops.cc",
        "cwise_op_add.cc",
        "cwise_op_div.cc",
        "cwise_op_equal_to.cc",
        "cwise_op_exp.cc",
        "cwise_op_greater.cc",
        "cwise_op_isfinite.cc",
        "cwise_op_less.cc",
        "cwise_op_log.cc",
        "cwise_op_maximum.cc",
        "cwise_op_minimum.cc",
        "cwise_op_mul.cc",
        "cwise_op_neg.cc",
        "cwise_op_rsqrt.cc",
        "cwise_op_select.cc",
        "cwise_op_sigmoid.cc",
        "cwise_op_sqrt.cc",
        "cwise_op_square.cc",
        "cwise_op_sub.cc",
        "cwise_op_tanh.cc",
        "dynamic_partition_op.cc",
        ":android_extended_ops_headers",
    ],
)

filegroup(
    name = "android_extended_ops_group2",
    srcs = [
        "ctc_decoder_ops.cc",
        "dynamic_stitch_op.cc",
        "in_topk_op.cc",
        "lrn_op.cc",
        "maxpooling_op.cc",
        "reduction_ops_common.cc",
        "reduction_ops_max.cc",
        "reduction_ops_mean.cc",
        "reduction_ops_min.cc",
        "reduction_ops_prod.cc",
        "reduction_ops_sum.cc",
        "relu_op.cc",
        "resize_nearest_neighbor_op.cc",
        "restore_op.cc",
        "save_op.cc",
        "save_restore_tensor.cc",
        "softplus_op.cc",
        "softsign_op.cc",
        "sparse_to_dense_op.cc",
        "stack_ops.cc",
        "tile_ops.cc",
        "topk_op.cc",
        "training_ops.cc",
        "transpose_functor_cpu.cc",
        "transpose_op.cc",
        "where_op.cc",
        "xent_op.cc",
        ":android_extended_ops_headers",
    ],
)

# -----------------------------------------------------------------------------
# Google-internal targets.  These must be at the end for syncrepo.

filegroup(
    name = "all_files",
    srcs = glob(
        ["**/*"],
        exclude = [
            "**/METADATA",
            "**/OWNERS",
        ],
    ),
    visibility = ["//tensorflow:__subpackages__"],
)<|MERGE_RESOLUTION|>--- conflicted
+++ resolved
@@ -317,8 +317,6 @@
         "//tensorflow/core:test",
         "//tensorflow/core:test_main",
         "//tensorflow/core:testlib",
-<<<<<<< HEAD
-=======
     ],
 )
 
@@ -338,33 +336,10 @@
         "//tensorflow/core:test",
         "//tensorflow/core:test_main",
         "//tensorflow/core:testlib",
->>>>>>> 42893351
-    ],
-)
-
-tf_cc_test(
-<<<<<<< HEAD
-    name = "constant_op_test",
-    size = "small",
-    linkstatic = tf_kernel_tests_linkstatic(),  # Required for benchmarking
-    deps = [
-        ":constant_op",
-        ":ops_testutil",
-        ":ops_util",
-        "//tensorflow/core:core_cpu",
-        "//tensorflow/core:core_cpu_internal",
-        "//tensorflow/core:framework",
-        "//tensorflow/core:lib",
-        "//tensorflow/core:protos_all_cc",
-        "//tensorflow/core:test",
-        "//tensorflow/core:test_main",
-        "//tensorflow/core:testlib",
-    ],
-)
-
-tf_cc_test(
-=======
->>>>>>> 42893351
+    ],
+)
+
+tf_cc_test(
     name = "gather_op_test",
     size = "small",
     linkstatic = tf_kernel_tests_linkstatic(),  # Required for benchmarking
@@ -406,7 +381,6 @@
     name = "reverse_op_test",
     size = "small",
     linkstatic = tf_kernel_tests_linkstatic(),  # Required for benchmarking
-<<<<<<< HEAD
     deps = [
         ":ops_testutil",
         ":ops_util",
@@ -448,49 +422,6 @@
     deps = [
         ":ops_testutil",
         ":ops_util",
-=======
-    deps = [
-        ":ops_testutil",
-        ":ops_util",
-        ":reverse_op",
-        "//tensorflow/core:core_cpu",
-        "//tensorflow/core:core_cpu_internal",
-        "//tensorflow/core:framework",
-        "//tensorflow/core:lib",
-        "//tensorflow/core:protos_all_cc",
-        "//tensorflow/core:test",
-        "//tensorflow/core:test_main",
-        "//tensorflow/core:testlib",
-    ],
-)
-
-tf_cc_test(
-    name = "slice_op_test",
-    size = "small",
-    linkstatic = tf_kernel_tests_linkstatic(),  # Required for benchmarking
-    deps = [
-        ":ops_testutil",
-        ":ops_util",
-        ":slice_op",
-        "//tensorflow/core:core_cpu",
-        "//tensorflow/core:core_cpu_internal",
-        "//tensorflow/core:framework",
-        "//tensorflow/core:lib",
-        "//tensorflow/core:protos_all_cc",
-        "//tensorflow/core:test",
-        "//tensorflow/core:test_main",
-        "//tensorflow/core:testlib",
-    ],
-)
-
-tf_cc_test(
-    name = "unique_op_test",
-    size = "small",
-    linkstatic = tf_kernel_tests_linkstatic(),  # Required for benchmarking
-    deps = [
-        ":ops_testutil",
-        ":ops_util",
->>>>>>> 42893351
         ":unique_op",
         "//tensorflow/core:core_cpu",
         "//tensorflow/core:core_cpu_internal",
@@ -984,7 +915,6 @@
         "//tensorflow/core:test",
         "//tensorflow/core:test_main",
         "//tensorflow/core:testlib",
-<<<<<<< HEAD
     ],
 )
 
@@ -1042,72 +972,10 @@
         "//tensorflow/core:test",
         "//tensorflow/core:test_main",
         "//tensorflow/core:testlib",
-=======
->>>>>>> 42893351
-    ],
-)
-
-tf_cc_test(
-<<<<<<< HEAD
-=======
-    name = "matmul_op_test",
-    size = "small",
-    linkstatic = tf_kernel_tests_linkstatic(),  # Required for benchmarking
-    deps = [
-        ":matmul_op",
-        ":ops_testutil",
-        ":ops_util",
-        "//tensorflow/core:core_cpu",
-        "//tensorflow/core:core_cpu_internal",
-        "//tensorflow/core:framework",
-        "//tensorflow/core:lib",
-        "//tensorflow/core:protos_all_cc",
-        "//tensorflow/core:test",
-        "//tensorflow/core:test_main",
-        "//tensorflow/core:testlib",
-    ],
-)
-
-tf_cc_test(
-    name = "reduction_ops_test",
-    size = "small",
-    linkstatic = tf_kernel_tests_linkstatic(),  # Required for benchmarking
-    deps = [
-        ":ops_testutil",
-        ":ops_util",
-        ":reduction_ops",
-        "//tensorflow/core:core_cpu",
-        "//tensorflow/core:core_cpu_internal",
-        "//tensorflow/core:framework",
-        "//tensorflow/core:lib",
-        "//tensorflow/core:protos_all_cc",
-        "//tensorflow/core:test",
-        "//tensorflow/core:test_main",
-        "//tensorflow/core:testlib",
-    ],
-)
-
-tf_cc_test(
-    name = "segment_reduction_ops_test",
-    size = "small",
-    linkstatic = tf_kernel_tests_linkstatic(),  # Required for benchmarking
-    deps = [
-        ":ops_testutil",
-        ":ops_util",
-        ":segment_reduction_ops",
-        "//tensorflow/core:core_cpu",
-        "//tensorflow/core:core_cpu_internal",
-        "//tensorflow/core:framework",
-        "//tensorflow/core:lib",
-        "//tensorflow/core:protos_all_cc",
-        "//tensorflow/core:test",
-        "//tensorflow/core:test_main",
-        "//tensorflow/core:testlib",
-    ],
-)
-
-tf_cc_test(
->>>>>>> 42893351
+    ],
+)
+
+tf_cc_test(
     name = "sparse_matmul_op_test",
     size = "small",
     linkstatic = tf_kernel_tests_linkstatic(),  # Required for benchmarking
