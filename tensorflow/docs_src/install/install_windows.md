--- conflicted
+++ resolved
@@ -115,20 +115,12 @@
      environment. To install the CPU-only version of TensorFlow, enter the
      following command:
 
-<<<<<<< HEAD
-     <pre>(tensorflow)C:\> <b>pip install --ignore-installed --upgrade https://storage.googleapis.com/tensorflow/windows/cpu/tensorflow-1.3.0rc0-cp35-cp35m-win_amd64.whl</b> </pre>
-=======
      <pre>(tensorflow)C:\> <b>pip install --ignore-installed --upgrade https://storage.googleapis.com/tensorflow/windows/cpu/tensorflow-1.3.0rc1-cp35-cp35m-win_amd64.whl</b> </pre>
->>>>>>> 6f0d70e7
 
      To install the GPU version of TensorFlow, enter the following command
      (on a single line):
 
-<<<<<<< HEAD
-     <pre>(tensorflow)C:\> <b>pip install --ignore-installed --upgrade https://storage.googleapis.com/tensorflow/windows/gpu/tensorflow_gpu-1.3.0rc0-cp35-cp35m-win_amd64.whl</b> </pre>
-=======
      <pre>(tensorflow)C:\> <b>pip install --ignore-installed --upgrade https://storage.googleapis.com/tensorflow/windows/gpu/tensorflow_gpu-1.3.0rc1-cp35-cp35m-win_amd64.whl</b> </pre>
->>>>>>> 6f0d70e7
 
 ## Validate your installation
 
